#!/usr/bin/env python
#
# $Id$
#
# Copyright (C) 2015-2016  Parsons Government Services ("PARSONS")
# Portions copyright (C) 2014  Dragon Research Labs ("DRL")
#
# Permission to use, copy, modify, and distribute this software for any
# purpose with or without fee is hereby granted, provided that the above
# copyright notices and this permission notice appear in all copies.
#
# THE SOFTWARE IS PROVIDED "AS IS" AND PARSONS AND DRL DISCLAIM ALL
# WARRANTIES WITH REGARD TO THIS SOFTWARE INCLUDING ALL IMPLIED
# WARRANTIES OF MERCHANTABILITY AND FITNESS.  IN NO EVENT SHALL
# PARSONS OR DRL BE LIABLE FOR ANY SPECIAL, DIRECT, INDIRECT, OR
# CONSEQUENTIAL DAMAGES OR ANY DAMAGES WHATSOEVER RESULTING FROM LOSS
# OF USE, DATA OR PROFITS, WHETHER IN AN ACTION OF CONTRACT,
# NEGLIGENCE OR OTHER TORTIOUS ACTION, ARISING OUT OF OR IN CONNECTION
# WITH THE USE OR PERFORMANCE OF THIS SOFTWARE.

"""
Search an authenticated result tree from an rcynic run for ROAs, and
prints out the signing time, ASN, and prefixes for each ROA, one ROA
per line.
"""

import os
import argparse

import rpki.config
import rpki.POW

from rpki.rcynicdb.iterator import authenticated_objects

def check_dir(d):
    if not os.path.isdir(d):
        raise argparse.ArgumentTypeError("%r is not a directory" % d)
    return d

class ROA(rpki.POW.ROA):                # pylint: disable=W0232

    @property
    def prefixes(self):
        v4, v6 = self.getPrefixes()     # pylint: disable=E1101
        for prefix, length, maxlength in (v4 or ()) + (v6 or ()):
            if maxlength is None or length == maxlength:
                yield "%s/%d" % (prefix, length)
            else:
                yield "%s/%d-%d" % (prefix, length, maxlength)

    def __str__(self):
        # pylint: disable=E1101
        return "%s %s %s" % (self.signingTime(), self.getASID(), " ".join(self.prefixes))

<<<<<<< HEAD
parser = argparse.ArgumentParser(description = __doc__)
parser.add_argument("rcynic_dir", nargs = "?", type = check_dir,
                    help = "rcynic authenticated output directory")
args = parser.parse_args()
=======
cfg = rpki.config.argparser(doc = __doc__)
cfg.argparser.add_argument("rcynic_dir", nargs = "?", type = check_dir,
                           help = "rcynic authenticated output directory")
args = cfg.argparser.parse_args()
>>>>>>> b3ae5c98

for uri, roa in authenticated_objects(args.rcynic_dir,
                                      uri_suffix = ".roa",
                                      class_map = dict(roa = ROA)):
    roa.extractWithoutVerifying()
    print roa<|MERGE_RESOLUTION|>--- conflicted
+++ resolved
@@ -52,17 +52,10 @@
         # pylint: disable=E1101
         return "%s %s %s" % (self.signingTime(), self.getASID(), " ".join(self.prefixes))
 
-<<<<<<< HEAD
-parser = argparse.ArgumentParser(description = __doc__)
-parser.add_argument("rcynic_dir", nargs = "?", type = check_dir,
-                    help = "rcynic authenticated output directory")
-args = parser.parse_args()
-=======
 cfg = rpki.config.argparser(doc = __doc__)
 cfg.argparser.add_argument("rcynic_dir", nargs = "?", type = check_dir,
                            help = "rcynic authenticated output directory")
 args = cfg.argparser.parse_args()
->>>>>>> b3ae5c98
 
 for uri, roa in authenticated_objects(args.rcynic_dir,
                                       uri_suffix = ".roa",
