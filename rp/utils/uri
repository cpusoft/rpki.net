--- conflicted
+++ resolved
@@ -44,37 +44,6 @@
 
     def first_https(self, uris):
         return self.first_whatever(uris, "https://")
-<<<<<<< HEAD
-
-    def first_http(self, uris):
-        return self.first_whatever(uris, "http://")
-
-    def __init__(self, fn):
-        try:
-            x = rpki.POW.X509.derReadFile(fn)
-        except:
-            try:
-                cms = rpki.POW.CMS.derReadFile(fn)
-                cms.extractWithoutVerifying()
-                x = cms.certs()[0]
-            except:
-                raise ValueError
-        sia = x.getSIA() or (None, None, None, None)
-        self.fn = fn
-        self.uris = (
-            ("AIA:caIssuers",    self.first_rsync(x.getAIA())),
-            ("SIA:caRepository", self.first_rsync(sia[0])),
-            ("SIA:rpkiManifest", self.first_rsync(sia[1])),
-            ("SIA:signedObject", self.first_rsync(sia[2])),
-            ("SIA:rpkiNotify",   self.first_https(sia[3]) or self.first_http(sia[3])),
-            ("CRLDP",            self.first_rsync(x.getCRLDP())))
-
-    def __str__(self):
-        words = [self.fn] if args.single_line else ["File: " + self.fn]
-        words.extend(" %s: %s" % (tag, uri) for tag, uri in self.uris if uri is not None)
-        return ("" if args.single_line else "\n").join(words)
-=======
->>>>>>> b3ae5c98
 
     def first_http(self, uris):
         return self.first_whatever(uris, "http://")
