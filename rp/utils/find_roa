#!/usr/bin/env python
#
# $Id$
#
# Copyright (C) 2015-2016  Parsons Government Services ("PARSONS")
# Portions copyright (C) 2014  Dragon Research Labs ("DRL")
#
# Permission to use, copy, modify, and distribute this software for any
# purpose with or without fee is hereby granted, provided that the above
# copyright notices and this permission notice appear in all copies.
#
# THE SOFTWARE IS PROVIDED "AS IS" AND PARSONS AND DRL DISCLAIM ALL
# WARRANTIES WITH REGARD TO THIS SOFTWARE INCLUDING ALL IMPLIED
# WARRANTIES OF MERCHANTABILITY AND FITNESS.  IN NO EVENT SHALL
# PARSONS OR DRL BE LIABLE FOR ANY SPECIAL, DIRECT, INDIRECT, OR
# CONSEQUENTIAL DAMAGES OR ANY DAMAGES WHATSOEVER RESULTING FROM LOSS
# OF USE, DATA OR PROFITS, WHETHER IN AN ACTION OF CONTRACT,
# NEGLIGENCE OR OTHER TORTIOUS ACTION, ARISING OUT OF OR IN CONNECTION
# WITH THE USE OR PERFORMANCE OF THIS SOFTWARE.

"""
Searches authenticated result tree from an rcynic run for ROAs
matching specified prefixes.
"""

import os
import argparse
import rpki.POW
import rpki.oids
import rpki.config


def check_dir(s):
    if os.path.isdir(s):
        return os.path.abspath(s)
    else:
        raise argparse.ArgumentTypeError("%r is not a directory" % s)


def filename_to_uri(filename):
    if not filename.startswith(args.rcynic_dir):
        raise ValueError
    return "rsync://" + filename[len(args.rcynic_dir):].lstrip("/")

def uri_to_filename(uri):
    if not uri.startswith("rsync://"):
        raise ValueError
    return os.path.join(args.rcynic_dir, uri[len("rsync://"):])


class Prefix(object):
    """
    One prefix parsed from the command line.
    """

    def __init__(self, val):
        addr, length = val.split("/")
        length, sep, maxlength = length.partition("-") # pylint: disable=W0612
        self.prefix = rpki.POW.IPAddress(addr)
        self.length = int(length)
        self.maxlength = int(maxlength) if maxlength else self.length
        if self.maxlength < self.length or self.length < 0 or self.length > self.prefix.bits:
            raise ValueError
        if self.prefix & ((1 << (self.prefix.bits - self.length)) - 1) != 0:
            raise ValueError

    def matches(self, roa):             # pylint: disable=W0621
        return any(self.prefix == prefix and
                   self.length == length and
                   (not args.match_maxlength or
                    self.maxlength == maxlength or
                    (maxlength is None and
                     self.length == self.maxlength))
                   for prefix, length, maxlength in roa.prefixes)


class ROA(rpki.POW.ROA):                # pylint: disable=W0232
    """
    Aspects of a ROA that we care about.
    """

    @classmethod
    def parse(cls, fn):                 # pylint: disable=W0621
        assert fn.startswith(args.rcynic_dir)
        self = cls.derReadFile(fn)      # pylint: disable=E1101
        self.fn = fn
        self.extractWithoutVerifying()
        v4, v6 = self.getPrefixes()
        self.prefixes = (v4 or ()) + (v6 or ())
        return self

    @property
    def uri(self):
        return filename_to_uri(self.fn) # pylint: disable=E1101

    @property
    def formatted_prefixes(self):
        for prefix in self.prefixes:    # pylint: disable=E1101
            if prefix[2] is None or prefix[1] == prefix[2]:
                yield "%s/%d" % (prefix[0], prefix[1])
            else:
                yield "%s/%d-%d" % (prefix[0], prefix[1], prefix[2])

    def __str__(self):
        # pylint: disable=E1101
        prefixes = " ".join(self.formatted_prefixes)
        plural = "es" if " " in prefixes else ""
        if args.show_inception:
            return "signingTime %s ASN %s prefix%s %s" % (self.signingTime(), self.getASID(), plural, prefixes)
        else:
            return "ASN %s prefix%s %s" % (self.getASID(), plural, prefixes)

    def show(self):
        # pylint: disable=E1101
        print "%s %s" % (self, self.fn if args.show_filenames else self.uri)

    def show_expiration(self):
        print self
        x = self.certs()[0]             # pylint: disable=E1101
        fn = self.fn                    # pylint: disable=E1101,W0621
        uri = self.uri
        while uri is not None:
            name = fn if args.show_filenames else uri
            if args.show_inception:
                print "notBefore", x.getNotBefore(), "notAfter", x.getNotAfter(), name
            else:
                print x.getNotAfter(), name
            for uri in x.getAIA() or ():
                if uri.startswith("rsync://"):
                    break
            else:
                break
            fn = uri_to_filename(uri)
            if not os.path.exists(fn):
                print "***** MISSING ******", uri
                break
            x = rpki.POW.X509.derReadFile(fn)
        print


<<<<<<< HEAD
parser = argparse.ArgumentParser(description = __doc__)
parser.add_argument("-a", "--all", action = "store_true", help = "show all ROAs, do no prefix matching at all")
parser.add_argument("-m", "--match-maxlength", action = "store_true", help = "pay attention to maxLength values")
parser.add_argument("-e", "--show-expiration", action = "store_true", help = "show ROA chain expiration dates")
parser.add_argument("-f", "--show-filenames", action = "store_true", help = "show filenames instead of URIs")
parser.add_argument("-i", "--show-inception", action = "store_true", help = "show inception dates")
parser.add_argument("rcynic_dir", type = check_dir, help = "rcynic authenticated output directory")
parser.add_argument("prefixes", type = Prefix, nargs = "*", help = "ROA prefix(es) to match")
args = parser.parse_args()
=======
cfg = rpki.config.argparser(doc =  __doc__)
cfg.argparser.add_argument("-a", "--all", action = "store_true", help = "show all ROAs, do no prefix matching at all")
cfg.argparser.add_argument("-m", "--match-maxlength", action = "store_true", help = "pay attention to maxLength values")
cfg.argparser.add_argument("-e", "--show-expiration", action = "store_true", help = "show ROA chain expiration dates")
cfg.argparser.add_argument("-f", "--show-filenames", action = "store_true", help = "show filenames instead of URIs")
cfg.argparser.add_argument("-i", "--show-inception", action = "store_true", help = "show inception dates")
cfg.argparser.add_argument("rcynic_dir", type = check_dir, help = "rcynic authenticated output directory")
cfg.argparser.add_argument("prefixes", type = Prefix, nargs = "*", help = "ROA prefix(es) to match")
args = cfg.argparser.parse_args()
>>>>>>> b3ae5c98

# If there's some way to automate this in the parser, I don't know what it is, so just catch it here.
if args.all != (not args.prefixes):
    parser.error("--all and prefix list are mutually exclusive")

for root, dirs, files in os.walk(args.rcynic_dir):
    for fn in files:
        if fn.endswith(".roa"):
            roa = ROA.parse(os.path.join(root, fn))
            if args.all or any(prefix.matches(roa) for prefix in args.prefixes):
                if args.show_expiration:
                    roa.show_expiration()
                else:
                    roa.show()<|MERGE_RESOLUTION|>--- conflicted
+++ resolved
@@ -138,17 +138,6 @@
         print
 
 
-<<<<<<< HEAD
-parser = argparse.ArgumentParser(description = __doc__)
-parser.add_argument("-a", "--all", action = "store_true", help = "show all ROAs, do no prefix matching at all")
-parser.add_argument("-m", "--match-maxlength", action = "store_true", help = "pay attention to maxLength values")
-parser.add_argument("-e", "--show-expiration", action = "store_true", help = "show ROA chain expiration dates")
-parser.add_argument("-f", "--show-filenames", action = "store_true", help = "show filenames instead of URIs")
-parser.add_argument("-i", "--show-inception", action = "store_true", help = "show inception dates")
-parser.add_argument("rcynic_dir", type = check_dir, help = "rcynic authenticated output directory")
-parser.add_argument("prefixes", type = Prefix, nargs = "*", help = "ROA prefix(es) to match")
-args = parser.parse_args()
-=======
 cfg = rpki.config.argparser(doc =  __doc__)
 cfg.argparser.add_argument("-a", "--all", action = "store_true", help = "show all ROAs, do no prefix matching at all")
 cfg.argparser.add_argument("-m", "--match-maxlength", action = "store_true", help = "pay attention to maxLength values")
@@ -158,7 +147,6 @@
 cfg.argparser.add_argument("rcynic_dir", type = check_dir, help = "rcynic authenticated output directory")
 cfg.argparser.add_argument("prefixes", type = Prefix, nargs = "*", help = "ROA prefix(es) to match")
 args = cfg.argparser.parse_args()
->>>>>>> b3ae5c98
 
 # If there's some way to automate this in the parser, I don't know what it is, so just catch it here.
 if args.all != (not args.prefixes):
