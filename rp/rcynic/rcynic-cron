--- conflicted
+++ resolved
@@ -69,17 +69,9 @@
     "cronjob",
     cwd = os.path.join(rpki.autoconf.RCYNIC_DIR, "rpki-rtr"))
 
-<<<<<<< HEAD
-# rpkigui-rcynic isn't working with rcynicng yet, sorry.
-if False:
-    prog = os.path.join(rpki.autoconf.libexecdir, "rpkigui-rcynic")
-    if os.path.exists(prog):
-        run(prog)
-=======
 prog = os.path.join(rpki.autoconf.libexecdir, "rpkigui-rcynic")
 if os.path.exists(prog):
     run(prog)
->>>>>>> b3ae5c98
 
 if rpki.autoconf.RCYNIC_HTML_DIR and os.path.exists(os.path.dirname(rpki.autoconf.RCYNIC_HTML_DIR)):
     run(os.path.join(rpki.autoconf.bindir, "rcynic-html"),
