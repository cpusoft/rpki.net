****** rootd.conf ******

***** Caveat *****

rootd is, to be blunt about it, a mess. rootd was originally intended to be a
very simple program which simplified rpkid enormously by moving one specific
task (acting as the root CA of an RPKI certificate hierarchy) out of rpkid. As
the specifications and code (mostly the latter) have evolved, however, this
task has become more complicated, and rootd would have to become much more
complicated to keep up. In particular, rootd does not speak the publication
protocol, and requires far too many configuration parameters to work correctly.
rootd is still useful as a test tool, where its shortcomings are largely hidden
by automated generation of its configuration. Don't run rootd unless you're
sure that you need to do so.

OK, with that out of the way....

***** Configuration *****

rootd's default configuration file is the system rpki.conf file. Start rootd
with "-c filename" to choose a different configuration file. All options are in
the section "[rootd]". Certificates and keys may be in either DER or PEM
format.

Options:

bpki-ta::

     Name of file containing BPKI trust anchor. All BPKI certificate
     validation in rootd traces back to this trust anchor.

rootd-bpki-cert::

     Name of file containing rootd's own BPKI certificate.

rootd-bpki-key::

     Name of file containing RSA key corresponding to rootd-bpki-cert.

rootd-bpki-crl::

     Name of file containing BPKI CRL that would cover rootd-bpki-cert had
     it been revoked.

child-bpki-cert::

     Name of file containing BPKI certificate for rootd's one and only
     child (RPKI engine to which rootd issues an RPKI certificate).

server-host::

     Hostname or IP address on which to listen for HTTP connections.
     Default is localhost; don't change this unless you really know what
     you are doing.

server-port::

     TCP port on which to listen for HTTP connections.

rpki-root-key::

     Name of file containing RSA key to use in signing resource
     certificates.

rpki-root-cert::

     Name of file containing self-signed RPKI certificate corresponding to
     rpki-root-key.

rpki-root-dir::

     Name of directory where rootd should write RPKI subject certificate,
     manifest, and CRL. This needs to match pubd's configuration.

rpki-subject-cert::

     Name of file that rootd should use to save the one and only
     certificate it issues. Default is "Child.cer".

rpki-root-crl::

     Name of file to which rootd should save its RPKI CRL. Default is
     "Root.crl".

rpki-root-manifest::

     Name of file to which rootd should save its RPKI manifest. Default is
     "Root.mft".

rpki-subject-pkcs10::

     Name of file that rootd should use when saving a copy of the received
     PKCS #10 request for a resource certificate. Default is
     "Child.pkcs10".

***** Creating a root certificate *****

rootd does not create the RPKI root certificate, you have to do that yourself.
The usual way of doing this is to use the OpenSSL command line tool. The exact
details will depend on which resources you want in the root certificate, the
URIs for your publication server, and so forth, but the general form looks
something like this:

  [req]
  default_bits            = 2048
  default_md              = sha256
  distinguished_name      = req_dn
  prompt                  = no
  encrypt_key             = no

  [req_dn]
  CN                      = Testbed RPKI root certificate

  [x509v3_extensions]
  basicConstraints        = critical,CA:true
  subjectKeyIdentifier    = hash
  keyUsage                = critical,keyCertSign,cRLSign
  subjectInfoAccess       = @sia
  certificatePolicies     = critical,1.3.6.1.5.5.7.14.2
  sbgp-autonomousSysNum   = critical,@rfc3779_asns
  sbgp-ipAddrBlock        = critical,@rfc3997_addrs

  [sia]
  1.3.6.1.5.5.7.48.5;URI  = rsync://example.org/rpki/
  1.3.6.1.5.5.7.48.10;URI = rsync://example.org/rpki/root.mft

  [rfc3779_asns]
  AS.0 = 64496-64511
  AS.1 = 65536-65551

  [rfc3997_addrs]
  IPv4.0 = 192.0.2.0/24
  IPv4.1 = 198.51.100.0/24
  IPv4.2 = 203.0.113.0/24
  IPv6.0 = 2001:0DB8::/32

Assuming you save this configuration in a file "root.conf", you can use it to
generate a root certificate as follows:

  $ openssl genrsa -out root.key 2048
  $ openssl req -new -config root.conf -out root.req -key root.key
  $ openssl x509 -req -sha256             \
          -signkey root.key -in root.req  \
          -outform DER -out root.cer      \
          -extfile root.conf -extensions x509v3_extensions

<<<<<<< HEAD
=======
The generated root.cer must be copied to the publication directory as defined
in rpki.conf,

  rpki-root-cert                  = ${myrpki::publication_base_directory}/
  root.cer

>>>>>>> 53a89ee6
To create a TAL format trust anchor locator use

  $ $top/rcynic/make-tal.sh <rsync URI of root.cer> <local copy of root.cer><|MERGE_RESOLUTION|>--- conflicted
+++ resolved
@@ -144,15 +144,12 @@
           -outform DER -out root.cer      \
           -extfile root.conf -extensions x509v3_extensions
 
-<<<<<<< HEAD
-=======
 The generated root.cer must be copied to the publication directory as defined
 in rpki.conf,
 
   rpki-root-cert                  = ${myrpki::publication_base_directory}/
   root.cer
 
->>>>>>> 53a89ee6
 To create a TAL format trust anchor locator use
 
   $ $top/rcynic/make-tal.sh <rsync URI of root.cer> <local copy of root.cer>