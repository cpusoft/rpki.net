--- conflicted
+++ resolved
@@ -217,18 +217,10 @@
 	{ find rpki rp ca schemas -type f \( -name '*.[ch]' -o -name '*.py' -o -name '*.sql' -o -name '*.rnc' \) ! -name relaxng.py -print; find rp ca -type f -perm -1 ! -name '*~' -print | xargs grep -El '^#!.+python'; } | etags -
 
 makemigrations:
-<<<<<<< HEAD
-	RPKI_CONF=makemigrations.conf.$$$$ TEMP_DB=makemigrations.db.$$$$; export RPKI_CONF TEMP_DB; trap "rm -f $$RPKI_CONF $$TEMP_DB" 0; \
-	${PYTHON} rp/config/rpki-confgen --read-xml rp/config/rpki-confgen.xml --autoconf --set myrpki::shared_sql_engine=sqlite3 \
-		--set myrpki::rpkid_sql_database=$$TEMP_DB --set myrpki::irdbd_sql_database=$$TEMP_DB --set myrpki::pubd_sql_database=$$TEMP_DB \
-		--pwgen myrpki::shared_sql_password --pwgen web_portal::secret-key --write-conf $$RPKI_CONF; \
-	for i in rpkid pubd irdb rcynic; do rp/config/rpki-manage makemigrations --settings rpki.django_settings.$$i; done
-=======
 	PYTHONPATH=. RPKI_CONF=makemigrations.conf.$$$$ TEMP_DB=makemigrations.db.$$$$; export PYTHONPATH RPKI_CONF TEMP_DB; trap "rm -f $$RPKI_CONF $$TEMP_DB" 0; \
 	${PYTHON} rp/config/rpki-confgen --read-xml rp/config/rpki-confgen.xml --autoconf --set myrpki::shared_sql_engine=sqlite3 \
 		--set myrpki::rpkid_sql_database=$$TEMP_DB --set myrpki::irdbd_sql_database=$$TEMP_DB --set myrpki::pubd_sql_database=$$TEMP_DB \
 		--pwgen myrpki::shared_sql_password --pwgen web_portal::secret-key --write-conf $$RPKI_CONF; \
 	for i in rpkid pubd irdb rcynic; do django-admin makemigrations --settings rpki.django_settings.$$i; done
->>>>>>> b3ae5c98
 
 .FORCE: