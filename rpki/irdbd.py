# $Id$
#
# Copyright (C) 2015-2016  Parsons Government Services ("PARSONS")
# Portions copyright (C) 2013-2014  Dragon Research Labs ("DRL")
# Portions copyright (C) 2009-2012  Internet Systems Consortium ("ISC")
# Portions copyright (C) 2007-2008  American Registry for Internet Numbers ("ARIN")
#
# Permission to use, copy, modify, and distribute this software for any
# purpose with or without fee is hereby granted, provided that the above
# copyright notices and this permission notice appear in all copies.
#
# THE SOFTWARE IS PROVIDED "AS IS" AND PARSONS, DRL, ISC, AND ARIN
# DISCLAIM ALL WARRANTIES WITH REGARD TO THIS SOFTWARE INCLUDING ALL
# IMPLIED WARRANTIES OF MERCHANTABILITY AND FITNESS.  IN NO EVENT
# SHALL PARSONS, DRL, ISC, OR ARIN BE LIABLE FOR ANY SPECIAL, DIRECT,
# INDIRECT, OR CONSEQUENTIAL DAMAGES OR ANY DAMAGES WHATSOEVER
# RESULTING FROM LOSS OF USE, DATA OR PROFITS, WHETHER IN AN ACTION OF
# CONTRACT, NEGLIGENCE OR OTHER TORTIOUS ACTION, ARISING OUT OF OR IN
# CONNECTION WITH THE USE OR PERFORMANCE OF THIS SOFTWARE.

"""
IR database daemon.
"""

import os
import time
import logging
import argparse
import rpki.http_simple
import rpki.config
import rpki.resource_set
import rpki.relaxng
import rpki.exceptions
import rpki.left_right
import rpki.log
import rpki.x509
import rpki.daemonize

<<<<<<< HEAD
from lxml.etree import Element, SubElement
=======
from lxml.etree import Element, SubElement, tostring as ElementToString
>>>>>>> b3ae5c98

logger = logging.getLogger(__name__)

class main(object):

<<<<<<< HEAD
=======
    # Whether to drop XMl into the log

    debug = False

>>>>>>> b3ae5c98
    def handle_list_resources(self, q_pdu, r_msg):
        tenant_handle = q_pdu.get("tenant_handle")
        child_handle  = q_pdu.get("child_handle")
        child  = rpki.irdb.models.Child.objects.get(issuer__handle = tenant_handle,
                                                    handle = child_handle)
        resources = child.resource_bag
        r_pdu = SubElement(r_msg, rpki.left_right.tag_list_resources, 
                           tenant_handle = tenant_handle, child_handle = child_handle,
                           valid_until = child.valid_until.strftime("%Y-%m-%dT%H:%M:%SZ"))
        for k, v in (("asn",  resources.asn),
                     ("ipv4", resources.v4),
                     ("ipv6", resources.v6),
                     ("tag",  q_pdu.get("tag"))):
            if v:
                r_pdu.set(k, str(v))

    def handle_list_roa_requests(self, q_pdu, r_msg):
        tenant_handle = q_pdu.get("tenant_handle")
        for request in rpki.irdb.models.ROARequest.objects.raw("""
            SELECT irdb_roarequest.*
            FROM   irdb_roarequest, irdb_resourceholderca
            WHERE  irdb_roarequest.issuer_id = irdb_resourceholderca.id
            AND    irdb_resourceholderca.handle = %s
            """, [tenant_handle]):
            prefix_bag = request.roa_prefix_bag
            r_pdu = SubElement(r_msg, rpki.left_right.tag_list_roa_requests, 
                               tenant_handle = tenant_handle, asn = str(request.asn))
            for k, v in (("ipv4", prefix_bag.v4),
                         ("ipv6", prefix_bag.v6),
                         ("tag",  q_pdu.get("tag"))):
                if v:
                    r_pdu.set(k, str(v))

    def handle_list_ghostbuster_requests(self, q_pdu, r_msg):
        tenant_handle = q_pdu.get("tenant_handle")
        parent_handle = q_pdu.get("parent_handle")
        ghostbusters = rpki.irdb.models.GhostbusterRequest.objects.filter(
            issuer__handle = tenant_handle, parent__handle = parent_handle)
        if ghostbusters.count() == 0:
            ghostbusters = rpki.irdb.models.GhostbusterRequest.objects.filter(
                issuer__handle = tenant_handle, parent = None)
        for ghostbuster in ghostbusters:
            r_pdu = SubElement(r_msg, q_pdu.tag, 
                               tenant_handle = tenant_handle, parent_handle = parent_handle)
            if q_pdu.get("tag"):
                r_pdu.set("tag", q_pdu.get("tag"))
            r_pdu.text = ghostbuster.vcard

    def handle_list_ee_certificate_requests(self, q_pdu, r_msg):
        tenant_handle = q_pdu.get("tenant_handle")
        for ee_req in rpki.irdb.models.EECertificateRequest.objects.filter(
                issuer__handle = tenant_handle):
            resources = ee_req.resource_bag
            r_pdu = SubElement(r_msg, q_pdu.tag, tenant_handle = tenant_handle, gski = ee_req.gski,
                               valid_until = ee_req.valid_until.strftime("%Y-%m-%dT%H:%M:%SZ"),
                               cn = ee_req.cn, sn = ee_req.sn)
            for k, v in (("asn",  resources.asn),
                         ("ipv4", resources.v4),
                         ("ipv6", resources.v6),
                         ("eku",  ee_req.eku),
                         ("tag",  q_pdu.get("tag"))):
                if v:
                    r_pdu.set(k, str(v))
            SubElement(r_pdu, rpki.left_right.tag_pkcs10).text = ee_req.pkcs10.get_Base64()

    def handler(self, request, q_der):
        try:
            from django.db import connection
            connection.cursor()           # Reconnect to mysqld if necessary
            self.start_new_transaction()
            serverCA = rpki.irdb.models.ServerCA.objects.get()
            rpkid = serverCA.ee_certificates.get(purpose = "rpkid")
            irdbd = serverCA.ee_certificates.get(purpose = "irdbd")
            q_cms = rpki.left_right.cms_msg(DER = q_der)
            q_msg = q_cms.unwrap((serverCA.certificate, rpkid.certificate))
            self.cms_timestamp = q_cms.check_replay(self.cms_timestamp, request.path)
<<<<<<< HEAD
=======
            if self.debug:
                logger.debug("Received: %s", ElementToString(q_msg))
>>>>>>> b3ae5c98
            if q_msg.get("type") != "query":
                raise rpki.exceptions.BadQuery("Message type is {}, expected query".format(
                    q_msg.get("type")))
            r_msg = Element(rpki.left_right.tag_msg, nsmap = rpki.left_right.nsmap,
                            type = "reply", version = rpki.left_right.version)
            try:
                for q_pdu in q_msg:
                    getattr(self, "handle_" + q_pdu.tag[len(rpki.left_right.xmlns):])(q_pdu, r_msg)

            except Exception, e:
                logger.exception("Exception processing PDU %r", q_pdu)
                r_pdu = SubElement(r_msg, rpki.left_right.tag_report_error, 
                                   error_code = e.__class__.__name__)
                r_pdu.text = str(e)
                if q_pdu.get("tag") is not None:
                    r_pdu.set("tag", q_pdu.get("tag"))

<<<<<<< HEAD
=======
            if self.debug:
                logger.debug("Sending: %s", ElementToString(r_msg))
>>>>>>> b3ae5c98
            request.send_cms_response(rpki.left_right.cms_msg().wrap(
                r_msg, irdbd.private_key, irdbd.certificate))

        except Exception, e:
            logger.exception("Unhandled exception while processing HTTP request")
            request.send_error(500, "Unhandled exception %s: %s" % (e.__class__.__name__, e))

    def __init__(self, **kwargs):

        global rpki                         # pylint: disable=W0602

        os.environ.update(TZ = "UTC",
                          DJANGO_SETTINGS_MODULE = "rpki.django_settings.irdb")
        time.tzset()

        self.cfg = rpki.config.argparser(section = "irdbd", doc = __doc__)
        self.cfg.add_boolean_argument("--foreground", 
                                      default = False,
                                      help = "whether to daemonize")
        self.cfg.add_argument("--pidfile",   
                              default = os.path.join(rpki.daemonize.default_pid_directory, 
                                                     "irdbd.pid"),
                              help = "override default location of pid file")
        self.cfg.add_argument("--profile",
                              default = "",
                              help = "enable profiling, saving data to PROFILE")
<<<<<<< HEAD
        rpki.log.argparse_setup(self.cfg.argparser)
        args = self.cfg.argparser.parse_args()

        rpki.log.init("irdbd", args)

        self.cfg.set_global_flags()

        self.cms_timestamp = None

        if not args.foreground:
            rpki.daemonize.daemon(pidfile = args.pidfile)

        if args.profile:
            import cProfile
            prof = cProfile.Profile()
            try:
                prof.runcall(self.main)
            finally:
                prof.dump_stats(args.profile)
                logger.info("Dumped profile data to %s", args.profile)
        else:
            self.main()
=======
        self.cfg.add_logging_arguments()
        args = self.cfg.argparser.parse_args()

        self.cfg.configure_logging(args = args, ident = "irdbd")

        try:
            self.cfg.set_global_flags()

            self.cms_timestamp = None

            if not args.foreground:
                rpki.daemonize.daemon(pidfile = args.pidfile)

            if args.profile:
                import cProfile
                prof = cProfile.Profile()
                try:
                    prof.runcall(self.main)
                finally:
                    prof.dump_stats(args.profile)
                    logger.info("Dumped profile data to %s", args.profile)
            else:
                self.main()

        except:
            logger.exception("Unandled exception in rpki.irdbd.main()")
            sys.exit(1)

>>>>>>> b3ae5c98

    def main(self):

        startup_msg = self.cfg.get("startup-message", "")
        if startup_msg:
            logger.info(startup_msg)

        # Now that we know which configuration file to use, it's OK to
        # load modules that require Django's settings module.

        import django
        django.setup()

        global rpki                         # pylint: disable=W0602
        import rpki.irdb                    # pylint: disable=W0621

        self.http_server_host = self.cfg.get("server-host", "")
        self.http_server_port = self.cfg.getint("server-port")

        rpki.http_simple.server(
            host     = self.http_server_host,
            port     = self.http_server_port,
            handlers = self.handler)

    def start_new_transaction(self):

        # Entirely too much fun with read-only access to transactional databases.
        #
        # http://stackoverflow.com/questions/3346124/how-do-i-force-django-to-ignore-any-caches-and-reload-data
        # http://devblog.resolversystems.com/?p=439
        # http://groups.google.com/group/django-users/browse_thread/thread/e25cec400598c06d
        # http://stackoverflow.com/questions/1028671/python-mysqldb-update-query-fails
        # http://dev.mysql.com/doc/refman/5.0/en/set-transaction.html
        #
        # It turns out that MySQL is doing us a favor with this weird
        # transactional behavior on read, because without it there's a
        # race condition if multiple updates are committed to the IRDB
        # while we're in the middle of processing a query.  Note that
        # proper transaction management by the committers doesn't protect
        # us, this is a transactional problem on read.  So we need to use
        # explicit transaction management.  Since irdbd is a read-only
        # consumer of IRDB data, this means we need to commit an empty
        # transaction at the beginning of processing each query, to reset
        # the transaction isolation snapshot.

        import django.db.transaction

        with django.db.transaction.atomic():
            #django.db.transaction.commit()
            pass<|MERGE_RESOLUTION|>--- conflicted
+++ resolved
@@ -36,23 +36,16 @@
 import rpki.x509
 import rpki.daemonize
 
-<<<<<<< HEAD
-from lxml.etree import Element, SubElement
-=======
 from lxml.etree import Element, SubElement, tostring as ElementToString
->>>>>>> b3ae5c98
 
 logger = logging.getLogger(__name__)
 
 class main(object):
 
-<<<<<<< HEAD
-=======
     # Whether to drop XMl into the log
 
     debug = False
 
->>>>>>> b3ae5c98
     def handle_list_resources(self, q_pdu, r_msg):
         tenant_handle = q_pdu.get("tenant_handle")
         child_handle  = q_pdu.get("child_handle")
@@ -129,11 +122,8 @@
             q_cms = rpki.left_right.cms_msg(DER = q_der)
             q_msg = q_cms.unwrap((serverCA.certificate, rpkid.certificate))
             self.cms_timestamp = q_cms.check_replay(self.cms_timestamp, request.path)
-<<<<<<< HEAD
-=======
             if self.debug:
                 logger.debug("Received: %s", ElementToString(q_msg))
->>>>>>> b3ae5c98
             if q_msg.get("type") != "query":
                 raise rpki.exceptions.BadQuery("Message type is {}, expected query".format(
                     q_msg.get("type")))
@@ -151,11 +141,8 @@
                 if q_pdu.get("tag") is not None:
                     r_pdu.set("tag", q_pdu.get("tag"))
 
-<<<<<<< HEAD
-=======
             if self.debug:
                 logger.debug("Sending: %s", ElementToString(r_msg))
->>>>>>> b3ae5c98
             request.send_cms_response(rpki.left_right.cms_msg().wrap(
                 r_msg, irdbd.private_key, irdbd.certificate))
 
@@ -182,30 +169,6 @@
         self.cfg.add_argument("--profile",
                               default = "",
                               help = "enable profiling, saving data to PROFILE")
-<<<<<<< HEAD
-        rpki.log.argparse_setup(self.cfg.argparser)
-        args = self.cfg.argparser.parse_args()
-
-        rpki.log.init("irdbd", args)
-
-        self.cfg.set_global_flags()
-
-        self.cms_timestamp = None
-
-        if not args.foreground:
-            rpki.daemonize.daemon(pidfile = args.pidfile)
-
-        if args.profile:
-            import cProfile
-            prof = cProfile.Profile()
-            try:
-                prof.runcall(self.main)
-            finally:
-                prof.dump_stats(args.profile)
-                logger.info("Dumped profile data to %s", args.profile)
-        else:
-            self.main()
-=======
         self.cfg.add_logging_arguments()
         args = self.cfg.argparser.parse_args()
 
@@ -234,7 +197,6 @@
             logger.exception("Unandled exception in rpki.irdbd.main()")
             sys.exit(1)
 
->>>>>>> b3ae5c98
 
     def main(self):
 
