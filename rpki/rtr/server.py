--- conflicted
+++ resolved
@@ -485,12 +485,8 @@
         try:
             os.chdir(args.rpki_rtr_dir)
         except OSError, e:
-<<<<<<< HEAD
-            sys.exit(e)
-=======
             logger.error("[Couldn't chdir(%r), exiting: %s]", args.rpki_rtr_dir, e)
             sys.exit(1)
->>>>>>> b3ae5c98
 
     kickme = None
     try:
@@ -583,11 +579,7 @@
 
     subparser = subparsers.add_parser("server", description = server_main.__doc__,
                                       help = "RPKI-RTR protocol server")
-<<<<<<< HEAD
-    subparser.set_defaults(func = server_main, default_log_to = "syslog")
-=======
     subparser.set_defaults(func = server_main, default_log_destination = "syslog")
->>>>>>> b3ae5c98
     subparser.add_argument("--refresh", type = refresh, help = "override default refresh timer")
     subparser.add_argument("--retry",   type = retry,   help = "override default retry timer")
     subparser.add_argument("--expire",  type = expire,  help = "override default expire timer")
@@ -595,11 +587,7 @@
 
     subparser = subparsers.add_parser("listener", description = listener_main.__doc__,
                                       help = "TCP listener for RPKI-RTR protocol server")
-<<<<<<< HEAD
-    subparser.set_defaults(func = listener_main, default_log_to = "syslog")
-=======
     subparser.set_defaults(func = listener_main, default_log_destination = "syslog")
->>>>>>> b3ae5c98
     subparser.add_argument("--refresh", type = refresh, help = "override default refresh timer")
     subparser.add_argument("--retry",   type = retry,   help = "override default retry timer")
     subparser.add_argument("--expire",  type = expire,  help = "override default expire timer")
