# $Id$
#
# Copyright (C) 2014  Dragon Research Labs ("DRL")
# Portions copyright (C) 2009-2013  Internet Systems Consortium ("ISC")
#
# Permission to use, copy, modify, and distribute this software for any
# purpose with or without fee is hereby granted, provided that the above
# copyright notices and this permission notice appear in all copies.
#
# THE SOFTWARE IS PROVIDED "AS IS" AND DRL AND ISC DISCLAIM ALL
# WARRANTIES WITH REGARD TO THIS SOFTWARE INCLUDING ALL IMPLIED
# WARRANTIES OF MERCHANTABILITY AND FITNESS.  IN NO EVENT SHALL DRL OR
# ISC BE LIABLE FOR ANY SPECIAL, DIRECT, INDIRECT, OR CONSEQUENTIAL
# DAMAGES OR ANY DAMAGES WHATSOEVER RESULTING FROM LOSS OF USE, DATA
# OR PROFITS, WHETHER IN AN ACTION OF CONTRACT, NEGLIGENCE OR OTHER
# TORTIOUS ACTION, ARISING OUT OF OR IN CONNECTION WITH THE USE OR
# PERFORMANCE OF THIS SOFTWARE.

"""
Client implementation for the RPKI-RTR protocol (RFC 6810 et sequalia).
"""

import os
import sys
import base64
import socket
import signal
import logging
import asyncore
import subprocess
import rpki.rtr.pdus
import rpki.rtr.channels

from rpki.rtr.pdus     import ResetQueryPDU, SerialQueryPDU
from rpki.rtr.channels import Timestamp


class PDU(rpki.rtr.pdus.PDU):

    def consume(self, client):
        """
        Handle results in test client.  Default behavior is just to print
        out the PDU; data PDU subclasses may override this.
        """

        logging.debug(self)


clone_pdu = rpki.rtr.pdus.clone_pdu_root(PDU)


@clone_pdu
class SerialNotifyPDU(rpki.rtr.pdus.SerialNotifyPDU):

    def consume(self, client):
        """
        Respond to a SerialNotifyPDU with either a SerialQueryPDU or a
        ResetQueryPDU, depending on what we already know.
        """

        logging.debug(self)
        if client.serial is None or client.nonce != self.nonce:
            client.push_pdu(ResetQueryPDU(version = client.version))
        elif self.serial != client.serial:
            client.push_pdu(SerialQueryPDU(version = client.version,
                                           serial  = client.serial,
                                           nonce   = client.nonce))
        else:
            logging.debug("[Notify did not change serial number, ignoring]")


@clone_pdu
class CacheResponsePDU(rpki.rtr.pdus.CacheResponsePDU):

    def consume(self, client):
        """
        Handle CacheResponsePDU.
        """

        logging.debug(self)
        if self.nonce != client.nonce:
            logging.debug("[Nonce changed, resetting]")
            client.cache_reset()

@clone_pdu
class EndOfDataPDUv0(rpki.rtr.pdus.EndOfDataPDUv0):

    def consume(self, client):
        """
        Handle EndOfDataPDU response.
        """

        logging.debug(self)
        client.end_of_data(self.version, self.serial, self.nonce, self.refresh, self.retry, self.expire)

@clone_pdu
class EndOfDataPDUv1(rpki.rtr.pdus.EndOfDataPDUv1):

    def consume(self, client):
        """
        Handle EndOfDataPDU response.
        """

        logging.debug(self)
        client.end_of_data(self.version, self.serial, self.nonce, self.refresh, self.retry, self.expire)


@clone_pdu
class CacheResetPDU(rpki.rtr.pdus.CacheResetPDU):

    def consume(self, client):
        """
        Handle CacheResetPDU response, by issuing a ResetQueryPDU.
        """

        logging.debug(self)
        client.cache_reset()
        client.push_pdu(ResetQueryPDU(version = client.version))


class PrefixPDU(rpki.rtr.pdus.PrefixPDU):
    """
    Object representing one prefix.  This corresponds closely to one PDU
    in the rpki-router protocol, so closely that we use lexical ordering
    of the wire format of the PDU as the ordering for this class.

    This is a virtual class, but the .from_text() constructor
    instantiates the correct concrete subclass (IPv4PrefixPDU or
    IPv6PrefixPDU) depending on the syntax of its input text.
    """

    def consume(self, client):
        """
        Handle one incoming prefix PDU
        """

        logging.debug(self)
        client.consume_prefix(self)


@clone_pdu
class IPv4PrefixPDU(PrefixPDU, rpki.rtr.pdus.IPv4PrefixPDU):
    pass

@clone_pdu
class IPv6PrefixPDU(PrefixPDU, rpki.rtr.pdus.IPv6PrefixPDU):
    pass

@clone_pdu
class ErrorReportPDU(PDU, rpki.rtr.pdus.ErrorReportPDU):
    pass

@clone_pdu
class RouterKeyPDU(rpki.rtr.pdus.RouterKeyPDU):
    """
    Router Key PDU.
    """

    def consume(self, client):
        """
        Handle one incoming Router Key PDU
        """

        logging.debug(self)
        client.consume_routerkey(self)


class ClientChannel(rpki.rtr.channels.PDUChannel):
    """
    Client protocol engine, handles upcalls from PDUChannel.
    """

    serial   = None
    nonce    = None
    sql      = None
    host     = None
    port     = None
    cache_id = None
    refresh  = rpki.rtr.pdus.default_refresh
    retry    = rpki.rtr.pdus.default_retry
    expire   = rpki.rtr.pdus.default_expire
    updated  = Timestamp(0)

    def __init__(self, sock, proc, killsig, args, host = None, port = None):
        self.killsig = killsig
        self.proc = proc
        self.args = args
        self.host = args.host if host is None else host
        self.port = args.port if port is None else port
        super(ClientChannel, self).__init__(sock = sock, root_pdu_class = PDU)
        if args.force_version is not None:
            self.version = args.force_version
        self.start_new_pdu()
        if args.sql_database:
            self.setup_sql()

    @classmethod
    def ssh(cls, args):
        """
        Set up ssh connection and start listening for first PDU.
        """

        if args.port is None:
            argv = ("ssh", "-s", args.host, "rpki-rtr")
        else:
            argv = ("ssh", "-p", args.port, "-s", args.host, "rpki-rtr")
        logging.debug("[Running ssh: %s]", " ".join(argv))
        s = socket.socketpair()
        return cls(sock = s[1],
                   proc = subprocess.Popen(argv, executable = "/usr/bin/ssh",
                                           stdin = s[0], stdout = s[0], close_fds = True),
                   killsig = signal.SIGKILL, args = args)

    @classmethod
    def tcp(cls, args):
        """
        Set up TCP connection and start listening for first PDU.
        """

        logging.debug("[Starting raw TCP connection to %s:%s]", args.host, args.port)
        try:
            addrinfo = socket.getaddrinfo(args.host, args.port, socket.AF_UNSPEC, socket.SOCK_STREAM)
        except socket.error, e:
            logging.debug("[socket.getaddrinfo() failed: %s]", e)
        else:
            for ai in addrinfo:
                af, socktype, proto, cn, sa = ai                # pylint: disable=W0612
                logging.debug("[Trying addr %s port %s]", sa[0], sa[1])
                try:
                    s = socket.socket(af, socktype, proto)
                except socket.error, e:
                    logging.debug("[socket.socket() failed: %s]", e)
                    continue
                try:
                    s.connect(sa)
                except socket.error, e:
                    logging.exception("[socket.connect() failed: %s]", e)
                    s.close()
                    continue
                return cls(sock = s, proc = None, killsig = None, args = args)
        sys.exit(1)

    @classmethod
    def loopback(cls, args):
        """
        Set up loopback connection and start listening for first PDU.
        """

        s = socket.socketpair()
        logging.debug("[Using direct subprocess kludge for testing]")
        argv = (sys.executable, sys.argv[0], "server")
        return cls(sock = s[1],
                   proc = subprocess.Popen(argv, stdin = s[0], stdout = s[0], close_fds = True),
                   killsig = signal.SIGINT, args = args,
                   host = args.host or "none", port = args.port or "none")

    @classmethod
    def tls(cls, args):
        """
        Set up TLS connection and start listening for first PDU.

        NB: This uses OpenSSL's "s_client" command, which does not
        check server certificates properly, so this is not suitable for
        production use.  Fixing this would be a trivial change, it just
        requires using a client program which does check certificates
        properly (eg, gnutls-cli, or stunnel's client mode if that works
        for such purposes this week).
        """

        argv = ("openssl", "s_client", "-tls1", "-quiet", "-connect", "%s:%s" % (args.host, args.port))
        logging.debug("[Running: %s]", " ".join(argv))
        s = socket.socketpair()
        return cls(sock = s[1],
                   proc = subprocess.Popen(argv, stdin = s[0], stdout = s[0], close_fds = True),
                   killsig = signal.SIGKILL, args = args)

    def setup_sql(self):
        """
        Set up an SQLite database to contain the table we receive.  If
        necessary, we will create the database.
        """

        import sqlite3
        missing = not os.path.exists(self.args.sql_database)
        self.sql = sqlite3.connect(self.args.sql_database, detect_types = sqlite3.PARSE_DECLTYPES)
        self.sql.text_factory = str
        cur = self.sql.cursor()
        cur.execute("PRAGMA foreign_keys = on")
        if missing:
            cur.execute('''
                CREATE TABLE cache (
                        cache_id        INTEGER PRIMARY KEY NOT NULL,
                        host            TEXT NOT NULL,
                        port            TEXT NOT NULL,
                        version         INTEGER,
                        nonce           INTEGER,
                        serial          INTEGER,
                        updated         INTEGER,
                        refresh         INTEGER,
                        retry           INTEGER,
                        expire          INTEGER,
                        UNIQUE          (host, port))''')
            cur.execute('''
                CREATE TABLE prefix (
                        cache_id        INTEGER NOT NULL
                                        REFERENCES cache(cache_id)
                                        ON DELETE CASCADE
                                        ON UPDATE CASCADE,
                        asn             INTEGER NOT NULL,
                        prefix          TEXT NOT NULL,
                        prefixlen       INTEGER NOT NULL,
                        max_prefixlen   INTEGER NOT NULL,
                        UNIQUE          (cache_id, asn, prefix, prefixlen, max_prefixlen))''')
            cur.execute('''
                CREATE TABLE routerkey (
                        cache_id        INTEGER NOT NULL
                                        REFERENCES cache(cache_id)
                                        ON DELETE CASCADE
                                        ON UPDATE CASCADE,
                        asn             INTEGER NOT NULL,
                        ski             TEXT NOT NULL,
                        key             TEXT NOT NULL,
                        UNIQUE          (cache_id, asn, ski),
                        UNIQUE          (cache_id, asn, key))''')
        elif self.args.reset_session:
            cur.execute("DELETE FROM cache WHERE host = ? and port = ?", (self.host, self.port))
        cur.execute("SELECT cache_id, version, nonce, serial, refresh, retry, expire, updated "
                    "FROM cache WHERE host = ? AND port = ?",
                    (self.host, self.port))
        try:
            self.cache_id, version, self.nonce, self.serial, refresh, retry, expire, updated = cur.fetchone()
            if version is not None and self.version is not None and version != self.version:
                cur.execute("DELETE FROM cache WHERE host = ? and port = ?", (self.host, self.port))
                raise TypeError                 # Simulate lookup failure case
            if version is not None:
                self.version = version
            if refresh is not None:
                self.refresh = refresh
            if retry is not None:
                self.retry = retry
            if expire is not None:
                self.expire = expire
            if updated is not None:
                self.updated = Timestamp(updated)
        except TypeError:
            cur.execute("INSERT INTO cache (host, port) VALUES (?, ?)", (self.host, self.port))
            self.cache_id = cur.lastrowid
        self.sql.commit()
        logging.info("[Session %d version %s nonce %s serial %s refresh %s retry %s expire %s updated %s]",
                     self.cache_id, self.version, self.nonce,
                     self.serial, self.refresh, self.retry, self.expire, self.updated)

    def cache_reset(self):
        """
        Handle CacheResetPDU actions.
        """

        self.serial = None
        if self.sql:
            cur = self.sql.cursor()
            cur.execute("DELETE FROM prefix WHERE cache_id = ?", (self.cache_id,))
            cur.execute("DELETE FROM routerkey WHERE cache_id = ?", (self.cache_id,))
            cur.execute("UPDATE cache SET version = ?, serial = NULL WHERE cache_id = ?", (self.version, self.cache_id))
            self.sql.commit()

    def end_of_data(self, version, serial, nonce, refresh, retry, expire):
        """
        Handle EndOfDataPDU actions.
        """

        assert version == self.version
        self.serial  = serial
        self.nonce   = nonce
        self.refresh = refresh
        self.retry   = retry
        self.expire  = expire
        self.updated = Timestamp.now()
        if self.sql:
            self.sql.execute("UPDATE cache SET"
                             " version = ?, serial = ?, nonce  = ?,"
                             " refresh = ?, retry  = ?, expire = ?,"
                             " updated = ? "
                             "WHERE cache_id = ?",
                             (version, serial, nonce, refresh, retry, expire, int(self.updated), self.cache_id))
            self.sql.commit()

    def consume_prefix(self, prefix):
        """
        Handle one prefix PDU.
        """

        if self.sql:
            values = (self.cache_id, prefix.asn, str(prefix.prefix), prefix.prefixlen, prefix.max_prefixlen)
            if prefix.announce:
                self.sql.execute("INSERT INTO prefix (cache_id, asn, prefix, prefixlen, max_prefixlen) "
                                 "VALUES (?, ?, ?, ?, ?)",
                                 values)
            else:
                self.sql.execute("DELETE FROM prefix "
                                 "WHERE cache_id = ? AND asn = ? AND prefix = ? AND prefixlen = ? AND max_prefixlen = ?",
                                 values)

    def consume_routerkey(self, routerkey):
        """
        Handle one Router Key PDU.
        """

        if self.sql:
            values = (self.cache_id, routerkey.asn,
                      base64.urlsafe_b64encode(routerkey.ski).rstrip("="),
                      base64.b64encode(routerkey.key))
            if routerkey.announce:
                self.sql.execute("INSERT INTO routerkey (cache_id, asn, ski, key) "
                                 "VALUES (?, ?, ?, ?)",
                                 values)
            else:
                self.sql.execute("DELETE FROM routerkey "
                                 "WHERE cache_id = ? AND asn = ? AND (ski = ? OR key = ?)",
                                 values)

    def deliver_pdu(self, pdu):
        """
        Handle received PDU.
        """

        pdu.consume(self)

    def push_pdu(self, pdu):
        """
        Log outbound PDU then write it to stream.
        """

        logging.debug(pdu)
        super(ClientChannel, self).push_pdu(pdu)

    def cleanup(self):
        """
        Force clean up this client's child process.  If everything goes
        well, child will have exited already before this method is called,
        but we may need to whack it with a stick if something breaks.
        """

        if self.proc is not None and self.proc.returncode is None:
            try:
                os.kill(self.proc.pid, self.killsig)
            except OSError:
                pass

    def handle_close(self):
        """
        Intercept close event so we can log it, then shut down.
        """

        logging.debug("Server closed channel")
        super(ClientChannel, self).handle_close()


# Hack to let us subclass this from scripts without needing to rewrite client_main().

ClientChannelClass = ClientChannel

def client_main(args):
    """
    Test client, intended primarily for debugging.
    """

    logging.debug("[Startup]")

    assert issubclass(ClientChannelClass, ClientChannel)
    constructor = getattr(ClientChannelClass, args.protocol)

    client = None
    try:
        client = constructor(args)

        polled = client.updated
        wakeup = None

        while True:

            now = Timestamp.now()

            if client.serial is not None and now > client.updated + client.expire:
                logging.info("[Expiring client data: serial %s, last updated %s, expire %s]",
                             client.serial, client.updated, client.expire)
                client.cache_reset()

            if client.serial is None or client.nonce is None:
                polled = now
                client.push_pdu(ResetQueryPDU(version = client.version))

            elif now >= client.updated + client.refresh:
                polled = now
                client.push_pdu(SerialQueryPDU(version = client.version,
                                               serial  = client.serial,
                                               nonce   = client.nonce))

            remaining = 1

            while remaining > 0:
                now = Timestamp.now()
                timer = client.retry if (now >= client.updated + client.refresh) else client.refresh
                wokeup = wakeup
                wakeup = max(now, Timestamp(max(polled, client.updated) + timer))
                remaining = wakeup - now
                if wakeup != wokeup:
                    logging.info("[Last client poll %s, next %s]", polled, wakeup)
                asyncore.loop(timeout = remaining, count = 1)

    except KeyboardInterrupt:
        sys.exit(0)

    finally:
        if client is not None:
            client.cleanup()


def argparse_setup(subparsers):
    """
    Set up argparse stuff for commands in this module.
    """

    subparser = subparsers.add_parser("client", description = client_main.__doc__,
                                      help = "Test client for RPKI-RTR protocol")
<<<<<<< HEAD
    subparser.set_defaults(func = client_main, default_log_to = "stderr")
=======
    subparser.set_defaults(func = client_main, default_log_destination = "stderr")
>>>>>>> b3ae5c98
    subparser.add_argument("--sql-database", help = "filename for sqlite3 database of client state")
    subparser.add_argument("--force-version", type = int, choices = PDU.version_map, help = "force specific protocol version")
    subparser.add_argument("--reset-session", action = "store_true", help = "reset any existing session found in sqlite3 database")
    subparser.add_argument("protocol", choices = ("loopback", "tcp", "ssh", "tls"), help = "connection protocol")
    subparser.add_argument("host", nargs = "?", help = "server host")
    subparser.add_argument("port", nargs = "?", help = "server port")
    return subparser<|MERGE_RESOLUTION|>--- conflicted
+++ resolved
@@ -522,11 +522,7 @@
 
     subparser = subparsers.add_parser("client", description = client_main.__doc__,
                                       help = "Test client for RPKI-RTR protocol")
-<<<<<<< HEAD
-    subparser.set_defaults(func = client_main, default_log_to = "stderr")
-=======
     subparser.set_defaults(func = client_main, default_log_destination = "stderr")
->>>>>>> b3ae5c98
     subparser.add_argument("--sql-database", help = "filename for sqlite3 database of client state")
     subparser.add_argument("--force-version", type = int, choices = PDU.version_map, help = "force specific protocol version")
     subparser.add_argument("--reset-session", action = "store_true", help = "reset any existing session found in sqlite3 database")
