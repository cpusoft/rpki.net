--- conflicted
+++ resolved
@@ -576,11 +576,7 @@
 
     subparser = subparsers.add_parser("cronjob", description = cronjob_main.__doc__,
                                       help = "Generate RPKI-RTR database from rcynic output")
-<<<<<<< HEAD
-    subparser.set_defaults(func = cronjob_main, default_log_to = "syslog")
-=======
     subparser.set_defaults(func = cronjob_main, default_log_destination = "syslog")
->>>>>>> b3ae5c98
     subparser.add_argument("--scan-roas", help = "specify an external scan_roas program")
     subparser.add_argument("--scan-routercerts", help = "specify an external scan_routercerts program")
     subparser.add_argument("--force_zero_nonce", action = "store_true", help = "force nonce value of zero")
@@ -589,9 +585,5 @@
 
     subparser = subparsers.add_parser("show", description = show_main.__doc__,
                                       help = "Display content of RPKI-RTR database")
-<<<<<<< HEAD
-    subparser.set_defaults(func = show_main, default_log_to = "stderr")
-=======
     subparser.set_defaults(func = show_main, default_log_destination = "stderr")
->>>>>>> b3ae5c98
     subparser.add_argument("rpki_rtr_dir", nargs = "?", help = "directory containing RPKI-RTR database")