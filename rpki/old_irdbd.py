--- conflicted
+++ resolved
@@ -235,7 +235,6 @@
             self.db.ping(True)
 
             r_msg = rpki.left_right.msg.reply()
-<<<<<<< HEAD
 
             try:
 
@@ -268,59 +267,7 @@
         except Exception, e:
             logger.exception("Unhandled exception, returning HTTP failure")
             request.send_error(500, "Unhandled exception %s: %s" % (e.__class__.__name__, e))
-=======
-
-            try:
-
-                q_msg = rpki.left_right.cms_msg_saxify(DER = q_der).unwrap((self.bpki_ta, self.rpkid_cert))
-
-                if not isinstance(q_msg, rpki.left_right.msg) or not q_msg.is_query():
-                    raise rpki.exceptions.BadQuery("Unexpected %r PDU" % q_msg)
-
-                for q_pdu in q_msg:
-
-                    try:
-
-                        try:
-                            h = self.handle_dispatch[type(q_pdu)]
-                        except KeyError:
-                            raise rpki.exceptions.BadQuery("Unexpected %r PDU" % q_pdu)
-                        else:
-                            h(self, q_pdu, r_msg)
-
-                    except Exception, e:
-                        logger.exception("Exception serving PDU %r", q_pdu)
-                        r_msg.append(rpki.left_right.report_error_elt.from_exception(e, q_pdu.self_handle, q_pdu.tag))
-
-            except Exception, e:
-                logger.exception("Exception decoding query")
-                r_msg.append(rpki.left_right.report_error_elt.from_exception(e))
-
-            request.send_cms_response(rpki.left_right.cms_msg_saxify().wrap(r_msg, self.irdbd_key, self.irdbd_cert))
->>>>>>> b3ae5c98
-
-        except Exception, e:
-            logger.exception("Unhandled exception, returning HTTP failure")
-            request.send_error(500, "Unhandled exception %s: %s" % (e.__class__.__name__, e))
-
-<<<<<<< HEAD
-    def __init__(self):
-
-        os.environ["TZ"] = "UTC"
-        time.tzset()
-
-        parser = argparse.ArgumentParser(description = __doc__)
-        parser.add_argument("-c", "--config",
-                            help = "override default location of configuration file")
-        parser.add_argument("-f", "--foreground", action = "store_true",
-                            help = "do not daemonize (ignored, old_irdbd never daemonizes)")
-        rpki.log.argparse_setup(parser)
-        args = parser.parse_args()
-
-        rpki.log.init("irdbd", args)
-
-        self.cfg = rpki.config.parser(set_filename = args.config, section = "irdbd")
-=======
+
 
     def __init__(self):
 
@@ -334,7 +281,6 @@
         args = parser.parse_args()
 
         cfg.configure_logging(args = args, ident = "irdbd")
->>>>>>> b3ae5c98
 
         startup_msg = self.cfg.get("startup-message", "")
         if startup_msg:
