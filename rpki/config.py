# $Id$
#
# Copyright (C) 2015-2016  Parsons Government Services ("PARSONS")
# Portions copyright (C) 2013-2014  Dragon Research Labs ("DRL")
# Portions copyright (C) 2009-2012  Internet Systems Consortium ("ISC")
# Portions copyright (C) 2007-2008  American Registry for Internet Numbers ("ARIN")
#
# Permission to use, copy, modify, and distribute this software for any
# purpose with or without fee is hereby granted, provided that the above
# copyright notices and this permission notice appear in all copies.
#
# THE SOFTWARE IS PROVIDED "AS IS" AND PARSONS, DRL, ISC, AND ARIN
# DISCLAIM ALL WARRANTIES WITH REGARD TO THIS SOFTWARE INCLUDING ALL
# IMPLIED WARRANTIES OF MERCHANTABILITY AND FITNESS.  IN NO EVENT
# SHALL PARSONS, DRL, ISC, OR ARIN BE LIABLE FOR ANY SPECIAL, DIRECT,
# INDIRECT, OR CONSEQUENTIAL DAMAGES OR ANY DAMAGES WHATSOEVER
# RESULTING FROM LOSS OF USE, DATA OR PROFITS, WHETHER IN AN ACTION OF
# CONTRACT, NEGLIGENCE OR OTHER TORTIOUS ACTION, ARISING OUT OF OR IN
# CONNECTION WITH THE USE OR PERFORMANCE OF THIS SOFTWARE.

"""
Configuration file parsing utilities, layered on top of stock Python
ConfigParser module.
"""

import ConfigParser
import argparse
import logging
import logging.handlers
import traceback
import time
import sys
import os
import re

logger = logging.getLogger(__name__)

## @var default_filename
# Default name of config file if caller doesn't specify one explictly.

try:
    import rpki.autoconf
    default_filename = os.path.join(rpki.autoconf.sysconfdir, "rpki.conf")
except ImportError:
    default_filename = None

## @var rpki_conf_envname
# Name of environment variable containing config file name.

rpki_conf_envname = "RPKI_CONF"
<<<<<<< HEAD
=======

>>>>>>> b3ae5c98

class parser(object):
    """
    Extensions to stock Python ConfigParser:

    Read config file and set default section while initializing parser object.

    Support for OpenSSL-style subscripted options and a limited form of
    OpenSSL-style indirect variable references (${section::option}).

    get-methods with default values and default section name.

    If no filename is given to the constructor (filename and
    set_filename both None), we check for an environment variable naming
    the config file, then finally we check for a global config file if
    autoconf provided a directory name to check.

    NB: Programs which accept a configuration filename on the command
    lines should pass that filename using set_filename so that we can
    set the magic environment variable.  Constraints from some external
    libraries (principally Django) sometimes require library code to
    look things up in the configuration file without the knowledge of
    the controlling program, but setting the environment variable
    insures that everybody's reading from the same script, as it were.
    """

    # Odd keyword-only calling sequence is a defense against old code
    # that thinks it knows how __init__() handles positional arguments.

    def __init__(self, **kwargs):
        section       = kwargs.pop("section",       None)
        allow_missing = kwargs.pop("allow_missing", False)
        set_filename  = kwargs.pop("set_filename",  None)
        filename      = kwargs.pop("filename",      set_filename)
        argparser     = kwargs.pop("argparser",     None)

        assert not kwargs, "Unexpected keyword arguments: {}".format(
            ", ".join("{} = {!r}".format(k, v) for k, v in kwargs.iteritems()))

        if set_filename is not None:
            os.environ[rpki_conf_envname] = set_filename
<<<<<<< HEAD

        self.cfg = ConfigParser.RawConfigParser()
        self.default_section = section

        self.filename = filename or os.getenv(rpki_conf_envname) or default_filename
        self.argparser = argparser

        try:
            with open(self.filename, "r") as f:
                self.cfg.readfp(f)
        except IOError:
            if allow_missing:
                self.filename = None
            else:
                raise


    def has_section(self, section):
        """
        Test whether a section exists.
        """

        return self.cfg.has_section(section)


    def has_option(self, option, section = None):
        """
        Test whether an option exists.
        """

        if section is None:
            section = self.default_section
        return self.cfg.has_option(section, option)


    def multiget(self, option, section = None):
        """
        Parse OpenSSL-style foo.0, foo.1, ... subscripted options.

        Returns iteration of values matching the specified option name.
        """

        matches = []
        if section is None:
            section = self.default_section
        if self.cfg.has_option(section, option):
            yield self.cfg.get(section, option)
        option += "."
        matches = [o for o in self.cfg.options(section) 
                   if o.startswith(option) and o[len(option):].isdigit()]
        matches.sort()
        for option in matches:
            yield self.cfg.get(section, option)


    _regexp = re.compile("\\${(.*?)::(.*?)}")

    def _repl(self, m):
        """
        Replacement function for indirect variable substitution.
        This is intended for use with re.subn().
        """

        section, option = m.group(1, 2)
        if section == "ENV":
            return os.getenv(option, "")
        else:
            return self.cfg.get(section, option)


    def get(self, option, default = None, section = None):
        """
        Get an option, perhaps with a default value.
        """

        if section is None:
            section = self.default_section
        if default is not None and not self.cfg.has_option(section, option):
            return default
        val = self.cfg.get(section, option)
        while True:
            val, modified = self._regexp.subn(self._repl, val, 1)
            if not modified:
                return val


    def getboolean(self, option, default = None, section = None):
        """
        Get a boolean option, perhaps with a default value.
        """

        # pylint: disable=W0212
        v = self.get(option, default, section)
        if isinstance(v, str):
            v = v.lower()
            if v not in self.cfg._boolean_states:
                raise ValueError("Not boolean: {}".format(v))
            v = self.cfg._boolean_states[v]
        return v


    def getint(self, option, default = None, section = None):
        """
        Get an integer option, perhaps with a default value.
        """

        return int(self.get(option, default, section))


    def getlong(self, option, default = None, section = None):
        """
        Get a long integer option, perhaps with a default value.
        """

        return long(self.get(option, default, section))


    def add_argument(self, *names, **kwargs):
        """
        Combined command line and config file argument.  Takes
        arguments mostly like ArgumentParser.add_argument(), but also
        looks in config file for option of the same name.

        The "section" and "default" arguments are used for the config file
        lookup; the resulting value is used as the "default" parameter for 
        the argument parser.

        If a "type" argument is specified, it applies to both the value
        parsed from the config file and the argument parser.
        """

        section = kwargs.pop("section", None)
        default = kwargs.pop("default", None)

        for name in names:
            if name.startswith("--"):
                name = name[2:]
                break
        else:
            raise ValueError

        default = self.get(name, default = default, section = section)

        if "type" in kwargs:
            default = kwargs["type"](default)

        kwargs["default"] = default

        return self.argparser.add_argument(*names, **kwargs)

    def add_boolean_argument(self, name, **kwargs):
        """
        Combined command line and config file boolean argument.  Takes
        arguments mostly like ArgumentParser.add_argument(), but also
        looks in config file for option of the same name.

        The "section" and "default" arguments are used for the config file
        lookup; the resulting value is used as the default value for 
        the argument parser.

        Usage is a bit different from the normal ArgumentParser boolean
        handling: because the command line default is controlled by the
        config file, the "store_true" / "store_false" semantics don't
        really work for us.  So, instead, we use the --foo / --no-foo
        convention, and generate a pair of command line arguments with
        those names controlling a single "foo" value in the result.
        """

        section = kwargs.pop("section", None)
        default = kwargs.pop("default", None)
        help    = kwargs.pop("help",    None)

        if not name.startswith("--"):
            raise ValueError
        name = name[2:]

        default = self.getboolean(name, default = default, section = section)

        kwargs["action"] = "store_const"
        kwargs["dest"] = name.replace("-", "_")

        group = self.argparser.add_mutually_exclusive_group()

        kwargs["const"] = True
        group.add_argument("--" + name, **kwargs)

        kwargs["const"] = False
        kwargs["help"] = help
        group.add_argument("--no-" + name, **kwargs)

        self.argparser.set_defaults(**{ kwargs["dest"] : default })

    def set_global_flags(self):
        """
        Consolidated control for all the little global control flags
        scattered through the libraries.  This isn't a particularly good
        place for this function to live, but it has to live somewhere and
        making it a method of the config parser from which it gets all of
        its data is less silly than the available alternatives.
        """

        # pylint: disable=W0621
        import rpki.x509
        import rpki.log
        import rpki.daemonize

        for line in self.multiget("configure_logger"):
            try:
                name, level = line.split()
                logging.getLogger(name).setLevel(getattr(logging, level.upper()))
            except Exception, e:
                logger.warning("Could not process configure_logger line %r: %s", line, e)

        try:
            rpki.x509.CMS_object.debug_cms_certs = self.getboolean("debug_cms_certs")
        except ConfigParser.NoOptionError:
            pass

        try:
            rpki.x509.XML_CMS_object.dump_outbound_cms = rpki.x509.DeadDrop(
                self.get("dump_outbound_cms"))
        except OSError, e:
            logger.warning("Couldn't initialize mailbox %s: %s", self.get("dump_outbound_cms"), e)
        except ConfigParser.NoOptionError:
            pass

        try:
            rpki.x509.XML_CMS_object.dump_inbound_cms = rpki.x509.DeadDrop(
                self.get("dump_inbound_cms"))
        except OSError, e:
            logger.warning("Couldn't initialize mailbox %s: %s", self.get("dump_inbound_cms"), e)
        except ConfigParser.NoOptionError:
            pass

        try:
            rpki.x509.XML_CMS_object.check_inbound_schema = self.getboolean("check_inbound_schema")
        except ConfigParser.NoOptionError:
            pass

        try:
            rpki.x509.XML_CMS_object.check_outbound_schema = self.getboolean("check_outbound_schema")
        except ConfigParser.NoOptionError:
            pass

        try:
            rpki.log.enable_tracebacks = self.getboolean("enable_tracebacks")
        except ConfigParser.NoOptionError:
            pass

        try:
            rpki.daemonize.default_pid_directory = self.get("pid_directory")
        except ConfigParser.NoOptionError:
            pass

        try:
            rpki.daemonize.pid_filename = self.get("pid_filename")
        except ConfigParser.NoOptionError:
            pass

        try:
            rpki.x509.generate_insecure_debug_only_rsa_key = rpki.x509.insecure_debug_only_rsa_key_generator(*self.get("insecure-debug-only-rsa-key-db").split())
        except ConfigParser.NoOptionError:
            pass
        except:
            logger.warning("insecure-debug-only-rsa-key-db configured but initialization failed, check for corrupted database file")

        try:
            rpki.up_down.content_type = self.get("up_down_content_type")
        except ConfigParser.NoOptionError:
            pass


def argparser(section = None, doc = None, cfg_optional = False):
    """
    First cut at a combined configuration mechanism based on ConfigParser and argparse.

    General idea here is to do an initial pass on the arguments to handle the config file,
    then return the config file and a parser to use for the rest of the arguments.
    """

    # Basic approach here is a variation on:
    # http://blog.vwelch.com/2011/04/combining-configparser-and-argparse.html

    # For most of our uses of argparse, this should be a trivial
    # drop-in, and should reduce the amount of repetitive code.  There
    # are a couple of special cases which will require attention:
    #
    # - rpki.rtr: The rpki-rtr modules have their own handling of all
    #   the logging setup, and use an argparse subparser.  I -think-
    #   that the way they're already handling the logging setup should
    #   work fine, but there may be a few tricky bits reconciling the
    #   rpki-rtr logging setup with the generalized version in rpki.log.
    #
    # - rpki.rpkic: Use of argparse in rpkic is very complicated due to
    #   support for both the external command line and the internal
    #   command loop.  Overall it works quite well, but the setup is
    #   tricky.  rpki.rpkic.main.top_argparse may need to move outside
    #   the main class, but that may raise its own issues.  Maybe we
    #   can get away with just replacing the current setup of
    #   top_argparser with a call to this function and otherwise
    #   leaving the whole structure alone?  Try and see, I guess.

    # Setting cfg_optional here doesn't really work, because the cfg
    # object returned here is separate from the one that the Django
    # ORM gets when it tries to look for databases.  Given that just
    # about everything which uses this module also uses Django,
    # perhaps we should just resign ourselves to the config being a
    # global thing we read exactly once, so we can stop playing this
    # game.

    topparser = argparse.ArgumentParser(add_help = False)
    topparser.add_argument("-c", "--config",
                           default = os.getenv(rpki_conf_envname, default_filename),
                           help = "override default location of configuration file")

    cfgparser = argparse.ArgumentParser(parents = [topparser], add_help = False)
    cfgparser.add_argument("-h", "--help", action = "store_true")

    args, remaining_argv = cfgparser.parse_known_args()

    argparser = argparse.ArgumentParser(parents = [topparser], description = doc)

    cfg = parser(section       = section,
                 set_filename  = args.config,
                 argparser     = argparser,
                 allow_missing = cfg_optional or args.help)

    return cfg
=======

        self.cfg = ConfigParser.RawConfigParser()
        self.default_section = section

        self.filename = filename or os.getenv(rpki_conf_envname) or default_filename
        self.argparser = argparser
        self.logging_defaults = None

        try:
            with open(self.filename, "r") as f:
                self.cfg.readfp(f)
        except IOError:
            if allow_missing:
                self.filename = None
            else:
                raise


    def has_section(self, section):
        """
        Test whether a section exists.
        """

        return self.cfg.has_section(section)


    def has_option(self, option, section = None):
        """
        Test whether an option exists.
        """

        if section is None:
            section = self.default_section
        return self.cfg.has_option(section, option)


    def multiget(self, option, section = None):
        """
        Parse OpenSSL-style foo.0, foo.1, ... subscripted options.

        Returns iteration of values matching the specified option name.
        """

        matches = []
        if section is None:
            section = self.default_section
        if self.cfg.has_option(section, option):
            yield self.cfg.get(section, option)
        option += "."
        matches = [o for o in self.cfg.options(section)
                   if o.startswith(option) and o[len(option):].isdigit()]
        matches.sort()
        for option in matches:
            yield self.cfg.get(section, option)


    _regexp = re.compile("\\${(.*?)::(.*?)}")

    def _repl(self, m):
        """
        Replacement function for indirect variable substitution.
        This is intended for use with re.subn().
        """

        section, option = m.group(1, 2)
        if section == "ENV":
            return os.getenv(option, "")
        else:
            return self.cfg.get(section, option)


    def get(self, option, default = None, section = None):
        """
        Get an option, perhaps with a default value.
        """

        if section is None:
            section = self.default_section
        if default is not None and not self.cfg.has_option(section, option):
            return default
        val = self.cfg.get(section, option)
        while True:
            val, modified = self._regexp.subn(self._repl, val, 1)
            if not modified:
                return val


    def getboolean(self, option, default = None, section = None):
        """
        Get a boolean option, perhaps with a default value.
        """

        # pylint: disable=W0212
        v = self.get(option, default, section)
        if isinstance(v, str):
            v = v.lower()
            if v not in self.cfg._boolean_states:
                raise ValueError("Not boolean: {}".format(v))
            v = self.cfg._boolean_states[v]
        return v


    def getint(self, option, default = None, section = None):
        """
        Get an integer option, perhaps with a default value.
        """

        return int(self.get(option, default, section))


    def getlong(self, option, default = None, section = None):
        """
        Get a long integer option, perhaps with a default value.
        """

        return long(self.get(option, default, section))


    def _get_argument_default(self, names, kwargs):
        section = kwargs.pop("section", None)
        default = kwargs.pop("default", None)

        for name in names:
            if name.startswith("--"):
                name = name[2:]
                break
        else:
            raise ValueError

        if self.has_option(option = name, section = section):
            default = self.get(option = name, section = section, default = default)

            if "type" in kwargs:
                default = kwargs["type"](default)

            if "choices" in kwargs and default not in kwargs["choices"]:
                raise ValueError

        kwargs["default"] = default

        return name, default, kwargs


    def add_argument(self, *names, **kwargs):
        """
        Combined command line and config file argument.  Takes
        arguments mostly like ArgumentParser.add_argument(), but also
        looks in config file for option of the same name.

        The "section" and "default" arguments are used for the config file
        lookup; the resulting value is used as the "default" parameter for
        the argument parser.

        If a "type" argument is specified, it applies to both the value
        parsed from the config file and the argument parser.
        """

        name, default, kwargs = self._get_argument_default(names, kwargs)
        return self.argparser.add_argument(*names, **kwargs)


    def add_boolean_argument(self, name, **kwargs):
        """
        Combined command line and config file boolean argument.  Takes
        arguments mostly like ArgumentParser.add_argument(), but also
        looks in config file for option of the same name.

        The "section" and "default" arguments are used for the config file
        lookup; the resulting value is used as the default value for
        the argument parser.

        Usage is a bit different from the normal ArgumentParser boolean
        handling: because the command line default is controlled by the
        config file, the "store_true" / "store_false" semantics don't
        really work for us.  So, instead, we use the --foo / --no-foo
        convention, and generate a pair of command line arguments with
        those names controlling a single "foo" value in the result.
        """

        section = kwargs.pop("section", None)
        default = kwargs.pop("default", None)
        help    = kwargs.pop("help",    None)

        if not name.startswith("--"):
            raise ValueError
        name = name[2:]

        default = self.getboolean(name, default = default, section = section)

        kwargs["action"] = "store_const"
        kwargs["dest"] = name.replace("-", "_")

        group = self.argparser.add_mutually_exclusive_group()

        kwargs["const"] = True
        group.add_argument("--" + name, **kwargs)

        kwargs["const"] = False
        kwargs["help"] = help
        group.add_argument("--no-" + name, **kwargs)

        self.argparser.set_defaults(**{ kwargs["dest"] : default })


    def _add_logging_argument(self, *names, **kwargs):
        group = kwargs.pop("group", self.argparser)
        name, default, kwargs = self._get_argument_default(names, kwargs)
        setattr(self.logging_defaults, name.replace("-", "_"), default)
        if group is not None:
            group.add_argument(*names, **kwargs)


    def add_logging_arguments(self, section = None):
        """
        Set up standard logging-related arguments.  This can be called
        even when we're not going to parse the command line (eg,
        because we're a WSGI app and therefore don't have a command
        line), to handle whacking arguments from the config file into
        the format that the logging setup code expects to see.
        """

        self.logging_defaults = argparse.Namespace(
            default_log_destination = None)

        if self.argparser is not None:
            self.argparser.set_defaults(
                default_log_destination = None)

        class non_negative_integer(int):
            def __init__(self, value):
                if self < 0:
                    raise ValueError

        class positive_integer(int):
            def __init__(self, value):
                if self <= 0:
                    raise ValueError

        if self.argparser is None:
            limit_group = None
        else:
            limit_group = self.argparser.add_mutually_exclusive_group()

        self._add_logging_argument(
            "--log-level",
            default = "warning",
            choices = ("debug", "info", "warning", "error", "critical"),
            help    = "how verbosely to log")

        self._add_logging_argument(
            "--log-destination",
            choices = ("syslog", "stdout", "stderr", "file"),
            help    = "logging mechanism to use")

        self._add_logging_argument(
            "--log-filename",
            help    = "where to log when log destination is \"file\"")

        self._add_logging_argument(
            "--log-facility",
            default = "daemon",
            choices = sorted(logging.handlers.SysLogHandler.facility_names.keys()),
            help    = "syslog facility to use when log destination is \"syslog\"")

        self._add_logging_argument(
            "--log-count",
            default = "7",
            type    = positive_integer,
            help    = "how many logs to keep when rotating for log destination \"file\""),

        self._add_logging_argument(
            "--log-size-limit",
            group   = limit_group,
            default = 0,
            type    = non_negative_integer,
            help    = "size in kbytes after which to rotate log for destination \"file\"")

        self._add_logging_argument(
            "--log-time-limit",
            group   = limit_group,
            default = 0,
            type    = non_negative_integer,
            help    = "hours after which to rotate log for destination \"file\"")


    def configure_logging(self, args = None, ident = None):
        """
        Configure the logging system, using information from both the
        config file and the command line; if this particular program
        doesn't use the command line (eg, a WSGI app), we just use the
        config file.
        """

        if self.logging_defaults is None:
            self.add_logging_arguments()

        if args is None:
            args = self.logging_defaults

        log_level = getattr(logging, args.log_level.upper())

        log_destination = args.log_destination or args.default_log_destination or "stderr"

        if log_destination == "stderr":
            log_handler = logging.StreamHandler(
                stream = sys.stderr)

        elif log_destination == "stdout":
            log_handler = logging.StreamHandler(
                stream = sys.stdout)

        elif log_destination == "syslog":
            log_handler = logging.handlers.SysLogHandler(
                address = ("/dev/log" if os.path.exists("/dev/log")
                           else ("localhost", logging.handlers.SYSLOG_UDP_PORT)),
                facility = logging.handlers.SysLogHandler.facility_names[args.log_facility])

        elif log_destination == "file" and (args.log_size_limit == 0 and 
                                            args.log_time_limit == 0):
            log_handler = logging.handlers.WatchedFileHandler(
                filename = args.log_filename)

        elif log_destination == "file" and args.log_time_limit == 0:
            log_handler = logging.handlers.RotatingFileHandler(
                filename    = args.log_filename,
                maxBytes    = args.log_size_limit * 1024,
                backupCount = args.log_count)

        elif log_destination == "file" and args.log_size_limit == 0:
            log_handler = logging.handlers.TimedRotatingFileHandler(
                filename    = args.log_filename,
                interval    = args.log_time_limit,
                backupCount = args.log_count,
                when        = "H",
                utc         = True)
            
        else:
            raise ValueError

        if ident is None:
            ident = os.path.basename(sys.argv[0])

        log_handler.setFormatter(Formatter(ident, log_handler, log_level))

        root_logger = logging.getLogger()
        root_logger.addHandler(log_handler)
        root_logger.setLevel(log_level)


    def set_global_flags(self):
        """
        Consolidated control for all the little global control flags
        scattered through the libraries.  This isn't a particularly good
        place for this function to live, but it has to live somewhere and
        making it a method of the config parser from which it gets all of
        its data is less silly than the available alternatives.
        """

        # pylint: disable=W0621
        import rpki.x509
        import rpki.daemonize

        for line in self.multiget("configure_logger"):
            try:
                name, level = line.split()
                logging.getLogger(name).setLevel(getattr(logging, level.upper()))
            except Exception, e:
                logger.warning("Could not process configure_logger line %r: %s", line, e)

        try:
            rpki.x509.CMS_object.debug_cms_certs = self.getboolean("debug_cms_certs")
        except ConfigParser.NoOptionError:
            pass

        try:
            rpki.x509.XML_CMS_object.dump_outbound_cms = rpki.x509.DeadDrop(
                self.get("dump_outbound_cms"))
        except OSError, e:
            logger.warning("Couldn't initialize mailbox %s: %s", self.get("dump_outbound_cms"), e)
        except ConfigParser.NoOptionError:
            pass

        try:
            rpki.x509.XML_CMS_object.dump_inbound_cms = rpki.x509.DeadDrop(
                self.get("dump_inbound_cms"))
        except OSError, e:
            logger.warning("Couldn't initialize mailbox %s: %s", self.get("dump_inbound_cms"), e)
        except ConfigParser.NoOptionError:
            pass

        try:
            rpki.x509.XML_CMS_object.check_inbound_schema = self.getboolean("check_inbound_schema")
        except ConfigParser.NoOptionError:
            pass

        try:
            rpki.x509.XML_CMS_object.check_outbound_schema = self.getboolean("check_outbound_schema")
        except ConfigParser.NoOptionError:
            pass

        try:
            rpki.daemonize.default_pid_directory = self.get("pid_directory")
        except ConfigParser.NoOptionError:
            pass

        try:
            rpki.daemonize.pid_filename = self.get("pid_filename")
        except ConfigParser.NoOptionError:
            pass

        try:
            rpki.x509.generate_insecure_debug_only_rsa_key = rpki.x509.insecure_debug_only_rsa_key_generator(*self.get("insecure-debug-only-rsa-key-db").split())
        except ConfigParser.NoOptionError:
            pass
        except:
            logger.warning("insecure-debug-only-rsa-key-db configured but initialization failed, check for corrupted database file")

        try:
            rpki.up_down.content_type = self.get("up_down_content_type")
        except ConfigParser.NoOptionError:
            pass


def argparser(section = None, doc = None, cfg_optional = False):
    """
    First cut at a combined configuration mechanism based on ConfigParser and argparse.

    General idea here is to do an initial pass on the arguments to handle the config file,
    then return the config file and a parser to use for the rest of the arguments.
    """

    # Basic approach here is a variation on:
    # http://blog.vwelch.com/2011/04/combining-configparser-and-argparse.html

    # For most of our uses of argparse, this should be a trivial
    # drop-in, and should reduce the amount of repetitive code.  There
    # are a couple of special cases which will require attention:
    #
    # - rpki.rtr: The rpki-rtr modules have their own handling of all
    #   the logging setup, and use an argparse subparser.  I -think-
    #   that the way they're already handling the logging setup should
    #   work fine, but there may be a few tricky bits reconciling the
    #   rpki-rtr logging setup with the generalized version in rpki.log.
    #
    # - rpki.rpkic: Use of argparse in rpkic is very complicated due to
    #   support for both the external command line and the internal
    #   command loop.  Overall it works quite well, but the setup is
    #   tricky.  rpki.rpkic.main.top_argparse may need to move outside
    #   the main class, but that may raise its own issues.  Maybe we
    #   can get away with just replacing the current setup of
    #   top_argparser with a call to this function and otherwise
    #   leaving the whole structure alone?  Try and see, I guess.

    # Setting cfg_optional here doesn't really work, because the cfg
    # object returned here is separate from the one that the Django
    # ORM gets when it tries to look for databases.  Given that just
    # about everything which uses this module also uses Django,
    # perhaps we should just resign ourselves to the config being a
    # global thing we read exactly once, so we can stop playing this
    # game.

    topparser = argparse.ArgumentParser(add_help = False)
    topparser.add_argument("-c", "--config",
                           default = os.getenv(rpki_conf_envname, default_filename),
                           help = "override default location of configuration file")

    cfgparser = argparse.ArgumentParser(parents = [topparser], add_help = False)
    cfgparser.add_argument("-h", "--help", action = "store_true")

    args, remaining_argv = cfgparser.parse_known_args()

    argparser = argparse.ArgumentParser(parents = [topparser], description = doc)

    cfg = parser(section       = section,
                 set_filename  = args.config,
                 argparser     = argparser,
                 allow_missing = cfg_optional or args.help)

    return cfg


class Formatter(object):
    """
    Reimplementation (easier than subclassing in this case) of
    logging.Formatter.

    It turns out that the logging code only cares about this class's
    .format(record) method, everything else is internal; so long as
    .format() converts a record into a properly formatted string, the
    logging code is happy.

    So, rather than mess around with dynamically constructing and
    deconstructing and tweaking format strings and ten zillion options
    we don't use, we just provide our own implementation that supports
    what we do need.
    """

    converter = time.gmtime

    def __init__(self, ident, handler, level):
        self.ident = ident
        self.is_syslog = isinstance(handler, logging.handlers.SysLogHandler)
        self.debugging = level == logging.DEBUG

    def format(self, record):
        return "".join(self.coformat(record)).rstrip("\n")

    def coformat(self, record):

        try:
            if not self.is_syslog:
                yield time.strftime("%Y-%m-%d %H:%M:%S ", time.gmtime(record.created))
        except:
            yield "[$!$Time format failed]"

        try:
            yield "{}[{:d}]: ".format(self.ident, record.process)
        except:
            yield "[$!$ident format failed]"

        try:
            if isinstance(record.context, (str, unicode)):
                yield record.context + " "
            else:
                yield repr(record.context) + " "
        except AttributeError:
            pass
        except:
            yield "[$!$context format failed]"

        try:
            yield record.getMessage()
        except:
            yield "[$!$record.getMessage() failed]"

        try:
            if record.exc_info:
                if self.is_syslog or not self.debugging:
                    lines = traceback.format_exception_only(
                        record.exc_info[0], record.exc_info[1])
                    lines.insert(0, ": ")
                else:
                    lines = traceback.format_exception(
                        record.exc_info[0], record.exc_info[1], record.exc_info[2])
                    lines.insert(0, "\n")
                for line in lines:
                    yield line
        except:
            yield "[$!$exception formatting failed]"
>>>>>>> b3ae5c98
<|MERGE_RESOLUTION|>--- conflicted
+++ resolved
@@ -48,10 +48,7 @@
 # Name of environment variable containing config file name.
 
 rpki_conf_envname = "RPKI_CONF"
-<<<<<<< HEAD
-=======
-
->>>>>>> b3ae5c98
+
 
 class parser(object):
     """
@@ -93,13 +90,13 @@
 
         if set_filename is not None:
             os.environ[rpki_conf_envname] = set_filename
-<<<<<<< HEAD
 
         self.cfg = ConfigParser.RawConfigParser()
         self.default_section = section
 
         self.filename = filename or os.getenv(rpki_conf_envname) or default_filename
         self.argparser = argparser
+        self.logging_defaults = None
 
         try:
             with open(self.filename, "r") as f:
@@ -142,7 +139,7 @@
         if self.cfg.has_option(section, option):
             yield self.cfg.get(section, option)
         option += "."
-        matches = [o for o in self.cfg.options(section) 
+        matches = [o for o in self.cfg.options(section)
                    if o.startswith(option) and o[len(option):].isdigit()]
         matches.sort()
         for option in matches:
@@ -211,20 +208,7 @@
         return long(self.get(option, default, section))
 
 
-    def add_argument(self, *names, **kwargs):
-        """
-        Combined command line and config file argument.  Takes
-        arguments mostly like ArgumentParser.add_argument(), but also
-        looks in config file for option of the same name.
-
-        The "section" and "default" arguments are used for the config file
-        lookup; the resulting value is used as the "default" parameter for 
-        the argument parser.
-
-        If a "type" argument is specified, it applies to both the value
-        parsed from the config file and the argument parser.
-        """
-
+    def _get_argument_default(self, names, kwargs):
         section = kwargs.pop("section", None)
         default = kwargs.pop("default", None)
 
@@ -235,14 +219,37 @@
         else:
             raise ValueError
 
-        default = self.get(name, default = default, section = section)
-
-        if "type" in kwargs:
-            default = kwargs["type"](default)
+        if self.has_option(option = name, section = section):
+            default = self.get(option = name, section = section, default = default)
+
+            if "type" in kwargs:
+                default = kwargs["type"](default)
+
+            if "choices" in kwargs and default not in kwargs["choices"]:
+                raise ValueError
 
         kwargs["default"] = default
 
+        return name, default, kwargs
+
+
+    def add_argument(self, *names, **kwargs):
+        """
+        Combined command line and config file argument.  Takes
+        arguments mostly like ArgumentParser.add_argument(), but also
+        looks in config file for option of the same name.
+
+        The "section" and "default" arguments are used for the config file
+        lookup; the resulting value is used as the "default" parameter for
+        the argument parser.
+
+        If a "type" argument is specified, it applies to both the value
+        parsed from the config file and the argument parser.
+        """
+
+        name, default, kwargs = self._get_argument_default(names, kwargs)
         return self.argparser.add_argument(*names, **kwargs)
+
 
     def add_boolean_argument(self, name, **kwargs):
         """
@@ -251,7 +258,7 @@
         looks in config file for option of the same name.
 
         The "section" and "default" arguments are used for the config file
-        lookup; the resulting value is used as the default value for 
+        lookup; the resulting value is used as the default value for
         the argument parser.
 
         Usage is a bit different from the normal ArgumentParser boolean
@@ -286,6 +293,152 @@
 
         self.argparser.set_defaults(**{ kwargs["dest"] : default })
 
+
+    def _add_logging_argument(self, *names, **kwargs):
+        group = kwargs.pop("group", self.argparser)
+        name, default, kwargs = self._get_argument_default(names, kwargs)
+        setattr(self.logging_defaults, name.replace("-", "_"), default)
+        if group is not None:
+            group.add_argument(*names, **kwargs)
+
+
+    def add_logging_arguments(self, section = None):
+        """
+        Set up standard logging-related arguments.  This can be called
+        even when we're not going to parse the command line (eg,
+        because we're a WSGI app and therefore don't have a command
+        line), to handle whacking arguments from the config file into
+        the format that the logging setup code expects to see.
+        """
+
+        self.logging_defaults = argparse.Namespace(
+            default_log_destination = None)
+
+        if self.argparser is not None:
+            self.argparser.set_defaults(
+                default_log_destination = None)
+
+        class non_negative_integer(int):
+            def __init__(self, value):
+                if self < 0:
+                    raise ValueError
+
+        class positive_integer(int):
+            def __init__(self, value):
+                if self <= 0:
+                    raise ValueError
+
+        if self.argparser is None:
+            limit_group = None
+        else:
+            limit_group = self.argparser.add_mutually_exclusive_group()
+
+        self._add_logging_argument(
+            "--log-level",
+            default = "warning",
+            choices = ("debug", "info", "warning", "error", "critical"),
+            help    = "how verbosely to log")
+
+        self._add_logging_argument(
+            "--log-destination",
+            choices = ("syslog", "stdout", "stderr", "file"),
+            help    = "logging mechanism to use")
+
+        self._add_logging_argument(
+            "--log-filename",
+            help    = "where to log when log destination is \"file\"")
+
+        self._add_logging_argument(
+            "--log-facility",
+            default = "daemon",
+            choices = sorted(logging.handlers.SysLogHandler.facility_names.keys()),
+            help    = "syslog facility to use when log destination is \"syslog\"")
+
+        self._add_logging_argument(
+            "--log-count",
+            default = "7",
+            type    = positive_integer,
+            help    = "how many logs to keep when rotating for log destination \"file\""),
+
+        self._add_logging_argument(
+            "--log-size-limit",
+            group   = limit_group,
+            default = 0,
+            type    = non_negative_integer,
+            help    = "size in kbytes after which to rotate log for destination \"file\"")
+
+        self._add_logging_argument(
+            "--log-time-limit",
+            group   = limit_group,
+            default = 0,
+            type    = non_negative_integer,
+            help    = "hours after which to rotate log for destination \"file\"")
+
+
+    def configure_logging(self, args = None, ident = None):
+        """
+        Configure the logging system, using information from both the
+        config file and the command line; if this particular program
+        doesn't use the command line (eg, a WSGI app), we just use the
+        config file.
+        """
+
+        if self.logging_defaults is None:
+            self.add_logging_arguments()
+
+        if args is None:
+            args = self.logging_defaults
+
+        log_level = getattr(logging, args.log_level.upper())
+
+        log_destination = args.log_destination or args.default_log_destination or "stderr"
+
+        if log_destination == "stderr":
+            log_handler = logging.StreamHandler(
+                stream = sys.stderr)
+
+        elif log_destination == "stdout":
+            log_handler = logging.StreamHandler(
+                stream = sys.stdout)
+
+        elif log_destination == "syslog":
+            log_handler = logging.handlers.SysLogHandler(
+                address = ("/dev/log" if os.path.exists("/dev/log")
+                           else ("localhost", logging.handlers.SYSLOG_UDP_PORT)),
+                facility = logging.handlers.SysLogHandler.facility_names[args.log_facility])
+
+        elif log_destination == "file" and (args.log_size_limit == 0 and 
+                                            args.log_time_limit == 0):
+            log_handler = logging.handlers.WatchedFileHandler(
+                filename = args.log_filename)
+
+        elif log_destination == "file" and args.log_time_limit == 0:
+            log_handler = logging.handlers.RotatingFileHandler(
+                filename    = args.log_filename,
+                maxBytes    = args.log_size_limit * 1024,
+                backupCount = args.log_count)
+
+        elif log_destination == "file" and args.log_size_limit == 0:
+            log_handler = logging.handlers.TimedRotatingFileHandler(
+                filename    = args.log_filename,
+                interval    = args.log_time_limit,
+                backupCount = args.log_count,
+                when        = "H",
+                utc         = True)
+            
+        else:
+            raise ValueError
+
+        if ident is None:
+            ident = os.path.basename(sys.argv[0])
+
+        log_handler.setFormatter(Formatter(ident, log_handler, log_level))
+
+        root_logger = logging.getLogger()
+        root_logger.addHandler(log_handler)
+        root_logger.setLevel(log_level)
+
+
     def set_global_flags(self):
         """
         Consolidated control for all the little global control flags
@@ -297,7 +450,6 @@
 
         # pylint: disable=W0621
         import rpki.x509
-        import rpki.log
         import rpki.daemonize
 
         for line in self.multiget("configure_logger"):
@@ -335,11 +487,6 @@
 
         try:
             rpki.x509.XML_CMS_object.check_outbound_schema = self.getboolean("check_outbound_schema")
-        except ConfigParser.NoOptionError:
-            pass
-
-        try:
-            rpki.log.enable_tracebacks = self.getboolean("enable_tracebacks")
         except ConfigParser.NoOptionError:
             pass
 
@@ -422,486 +569,6 @@
                  allow_missing = cfg_optional or args.help)
 
     return cfg
-=======
-
-        self.cfg = ConfigParser.RawConfigParser()
-        self.default_section = section
-
-        self.filename = filename or os.getenv(rpki_conf_envname) or default_filename
-        self.argparser = argparser
-        self.logging_defaults = None
-
-        try:
-            with open(self.filename, "r") as f:
-                self.cfg.readfp(f)
-        except IOError:
-            if allow_missing:
-                self.filename = None
-            else:
-                raise
-
-
-    def has_section(self, section):
-        """
-        Test whether a section exists.
-        """
-
-        return self.cfg.has_section(section)
-
-
-    def has_option(self, option, section = None):
-        """
-        Test whether an option exists.
-        """
-
-        if section is None:
-            section = self.default_section
-        return self.cfg.has_option(section, option)
-
-
-    def multiget(self, option, section = None):
-        """
-        Parse OpenSSL-style foo.0, foo.1, ... subscripted options.
-
-        Returns iteration of values matching the specified option name.
-        """
-
-        matches = []
-        if section is None:
-            section = self.default_section
-        if self.cfg.has_option(section, option):
-            yield self.cfg.get(section, option)
-        option += "."
-        matches = [o for o in self.cfg.options(section)
-                   if o.startswith(option) and o[len(option):].isdigit()]
-        matches.sort()
-        for option in matches:
-            yield self.cfg.get(section, option)
-
-
-    _regexp = re.compile("\\${(.*?)::(.*?)}")
-
-    def _repl(self, m):
-        """
-        Replacement function for indirect variable substitution.
-        This is intended for use with re.subn().
-        """
-
-        section, option = m.group(1, 2)
-        if section == "ENV":
-            return os.getenv(option, "")
-        else:
-            return self.cfg.get(section, option)
-
-
-    def get(self, option, default = None, section = None):
-        """
-        Get an option, perhaps with a default value.
-        """
-
-        if section is None:
-            section = self.default_section
-        if default is not None and not self.cfg.has_option(section, option):
-            return default
-        val = self.cfg.get(section, option)
-        while True:
-            val, modified = self._regexp.subn(self._repl, val, 1)
-            if not modified:
-                return val
-
-
-    def getboolean(self, option, default = None, section = None):
-        """
-        Get a boolean option, perhaps with a default value.
-        """
-
-        # pylint: disable=W0212
-        v = self.get(option, default, section)
-        if isinstance(v, str):
-            v = v.lower()
-            if v not in self.cfg._boolean_states:
-                raise ValueError("Not boolean: {}".format(v))
-            v = self.cfg._boolean_states[v]
-        return v
-
-
-    def getint(self, option, default = None, section = None):
-        """
-        Get an integer option, perhaps with a default value.
-        """
-
-        return int(self.get(option, default, section))
-
-
-    def getlong(self, option, default = None, section = None):
-        """
-        Get a long integer option, perhaps with a default value.
-        """
-
-        return long(self.get(option, default, section))
-
-
-    def _get_argument_default(self, names, kwargs):
-        section = kwargs.pop("section", None)
-        default = kwargs.pop("default", None)
-
-        for name in names:
-            if name.startswith("--"):
-                name = name[2:]
-                break
-        else:
-            raise ValueError
-
-        if self.has_option(option = name, section = section):
-            default = self.get(option = name, section = section, default = default)
-
-            if "type" in kwargs:
-                default = kwargs["type"](default)
-
-            if "choices" in kwargs and default not in kwargs["choices"]:
-                raise ValueError
-
-        kwargs["default"] = default
-
-        return name, default, kwargs
-
-
-    def add_argument(self, *names, **kwargs):
-        """
-        Combined command line and config file argument.  Takes
-        arguments mostly like ArgumentParser.add_argument(), but also
-        looks in config file for option of the same name.
-
-        The "section" and "default" arguments are used for the config file
-        lookup; the resulting value is used as the "default" parameter for
-        the argument parser.
-
-        If a "type" argument is specified, it applies to both the value
-        parsed from the config file and the argument parser.
-        """
-
-        name, default, kwargs = self._get_argument_default(names, kwargs)
-        return self.argparser.add_argument(*names, **kwargs)
-
-
-    def add_boolean_argument(self, name, **kwargs):
-        """
-        Combined command line and config file boolean argument.  Takes
-        arguments mostly like ArgumentParser.add_argument(), but also
-        looks in config file for option of the same name.
-
-        The "section" and "default" arguments are used for the config file
-        lookup; the resulting value is used as the default value for
-        the argument parser.
-
-        Usage is a bit different from the normal ArgumentParser boolean
-        handling: because the command line default is controlled by the
-        config file, the "store_true" / "store_false" semantics don't
-        really work for us.  So, instead, we use the --foo / --no-foo
-        convention, and generate a pair of command line arguments with
-        those names controlling a single "foo" value in the result.
-        """
-
-        section = kwargs.pop("section", None)
-        default = kwargs.pop("default", None)
-        help    = kwargs.pop("help",    None)
-
-        if not name.startswith("--"):
-            raise ValueError
-        name = name[2:]
-
-        default = self.getboolean(name, default = default, section = section)
-
-        kwargs["action"] = "store_const"
-        kwargs["dest"] = name.replace("-", "_")
-
-        group = self.argparser.add_mutually_exclusive_group()
-
-        kwargs["const"] = True
-        group.add_argument("--" + name, **kwargs)
-
-        kwargs["const"] = False
-        kwargs["help"] = help
-        group.add_argument("--no-" + name, **kwargs)
-
-        self.argparser.set_defaults(**{ kwargs["dest"] : default })
-
-
-    def _add_logging_argument(self, *names, **kwargs):
-        group = kwargs.pop("group", self.argparser)
-        name, default, kwargs = self._get_argument_default(names, kwargs)
-        setattr(self.logging_defaults, name.replace("-", "_"), default)
-        if group is not None:
-            group.add_argument(*names, **kwargs)
-
-
-    def add_logging_arguments(self, section = None):
-        """
-        Set up standard logging-related arguments.  This can be called
-        even when we're not going to parse the command line (eg,
-        because we're a WSGI app and therefore don't have a command
-        line), to handle whacking arguments from the config file into
-        the format that the logging setup code expects to see.
-        """
-
-        self.logging_defaults = argparse.Namespace(
-            default_log_destination = None)
-
-        if self.argparser is not None:
-            self.argparser.set_defaults(
-                default_log_destination = None)
-
-        class non_negative_integer(int):
-            def __init__(self, value):
-                if self < 0:
-                    raise ValueError
-
-        class positive_integer(int):
-            def __init__(self, value):
-                if self <= 0:
-                    raise ValueError
-
-        if self.argparser is None:
-            limit_group = None
-        else:
-            limit_group = self.argparser.add_mutually_exclusive_group()
-
-        self._add_logging_argument(
-            "--log-level",
-            default = "warning",
-            choices = ("debug", "info", "warning", "error", "critical"),
-            help    = "how verbosely to log")
-
-        self._add_logging_argument(
-            "--log-destination",
-            choices = ("syslog", "stdout", "stderr", "file"),
-            help    = "logging mechanism to use")
-
-        self._add_logging_argument(
-            "--log-filename",
-            help    = "where to log when log destination is \"file\"")
-
-        self._add_logging_argument(
-            "--log-facility",
-            default = "daemon",
-            choices = sorted(logging.handlers.SysLogHandler.facility_names.keys()),
-            help    = "syslog facility to use when log destination is \"syslog\"")
-
-        self._add_logging_argument(
-            "--log-count",
-            default = "7",
-            type    = positive_integer,
-            help    = "how many logs to keep when rotating for log destination \"file\""),
-
-        self._add_logging_argument(
-            "--log-size-limit",
-            group   = limit_group,
-            default = 0,
-            type    = non_negative_integer,
-            help    = "size in kbytes after which to rotate log for destination \"file\"")
-
-        self._add_logging_argument(
-            "--log-time-limit",
-            group   = limit_group,
-            default = 0,
-            type    = non_negative_integer,
-            help    = "hours after which to rotate log for destination \"file\"")
-
-
-    def configure_logging(self, args = None, ident = None):
-        """
-        Configure the logging system, using information from both the
-        config file and the command line; if this particular program
-        doesn't use the command line (eg, a WSGI app), we just use the
-        config file.
-        """
-
-        if self.logging_defaults is None:
-            self.add_logging_arguments()
-
-        if args is None:
-            args = self.logging_defaults
-
-        log_level = getattr(logging, args.log_level.upper())
-
-        log_destination = args.log_destination or args.default_log_destination or "stderr"
-
-        if log_destination == "stderr":
-            log_handler = logging.StreamHandler(
-                stream = sys.stderr)
-
-        elif log_destination == "stdout":
-            log_handler = logging.StreamHandler(
-                stream = sys.stdout)
-
-        elif log_destination == "syslog":
-            log_handler = logging.handlers.SysLogHandler(
-                address = ("/dev/log" if os.path.exists("/dev/log")
-                           else ("localhost", logging.handlers.SYSLOG_UDP_PORT)),
-                facility = logging.handlers.SysLogHandler.facility_names[args.log_facility])
-
-        elif log_destination == "file" and (args.log_size_limit == 0 and 
-                                            args.log_time_limit == 0):
-            log_handler = logging.handlers.WatchedFileHandler(
-                filename = args.log_filename)
-
-        elif log_destination == "file" and args.log_time_limit == 0:
-            log_handler = logging.handlers.RotatingFileHandler(
-                filename    = args.log_filename,
-                maxBytes    = args.log_size_limit * 1024,
-                backupCount = args.log_count)
-
-        elif log_destination == "file" and args.log_size_limit == 0:
-            log_handler = logging.handlers.TimedRotatingFileHandler(
-                filename    = args.log_filename,
-                interval    = args.log_time_limit,
-                backupCount = args.log_count,
-                when        = "H",
-                utc         = True)
-            
-        else:
-            raise ValueError
-
-        if ident is None:
-            ident = os.path.basename(sys.argv[0])
-
-        log_handler.setFormatter(Formatter(ident, log_handler, log_level))
-
-        root_logger = logging.getLogger()
-        root_logger.addHandler(log_handler)
-        root_logger.setLevel(log_level)
-
-
-    def set_global_flags(self):
-        """
-        Consolidated control for all the little global control flags
-        scattered through the libraries.  This isn't a particularly good
-        place for this function to live, but it has to live somewhere and
-        making it a method of the config parser from which it gets all of
-        its data is less silly than the available alternatives.
-        """
-
-        # pylint: disable=W0621
-        import rpki.x509
-        import rpki.daemonize
-
-        for line in self.multiget("configure_logger"):
-            try:
-                name, level = line.split()
-                logging.getLogger(name).setLevel(getattr(logging, level.upper()))
-            except Exception, e:
-                logger.warning("Could not process configure_logger line %r: %s", line, e)
-
-        try:
-            rpki.x509.CMS_object.debug_cms_certs = self.getboolean("debug_cms_certs")
-        except ConfigParser.NoOptionError:
-            pass
-
-        try:
-            rpki.x509.XML_CMS_object.dump_outbound_cms = rpki.x509.DeadDrop(
-                self.get("dump_outbound_cms"))
-        except OSError, e:
-            logger.warning("Couldn't initialize mailbox %s: %s", self.get("dump_outbound_cms"), e)
-        except ConfigParser.NoOptionError:
-            pass
-
-        try:
-            rpki.x509.XML_CMS_object.dump_inbound_cms = rpki.x509.DeadDrop(
-                self.get("dump_inbound_cms"))
-        except OSError, e:
-            logger.warning("Couldn't initialize mailbox %s: %s", self.get("dump_inbound_cms"), e)
-        except ConfigParser.NoOptionError:
-            pass
-
-        try:
-            rpki.x509.XML_CMS_object.check_inbound_schema = self.getboolean("check_inbound_schema")
-        except ConfigParser.NoOptionError:
-            pass
-
-        try:
-            rpki.x509.XML_CMS_object.check_outbound_schema = self.getboolean("check_outbound_schema")
-        except ConfigParser.NoOptionError:
-            pass
-
-        try:
-            rpki.daemonize.default_pid_directory = self.get("pid_directory")
-        except ConfigParser.NoOptionError:
-            pass
-
-        try:
-            rpki.daemonize.pid_filename = self.get("pid_filename")
-        except ConfigParser.NoOptionError:
-            pass
-
-        try:
-            rpki.x509.generate_insecure_debug_only_rsa_key = rpki.x509.insecure_debug_only_rsa_key_generator(*self.get("insecure-debug-only-rsa-key-db").split())
-        except ConfigParser.NoOptionError:
-            pass
-        except:
-            logger.warning("insecure-debug-only-rsa-key-db configured but initialization failed, check for corrupted database file")
-
-        try:
-            rpki.up_down.content_type = self.get("up_down_content_type")
-        except ConfigParser.NoOptionError:
-            pass
-
-
-def argparser(section = None, doc = None, cfg_optional = False):
-    """
-    First cut at a combined configuration mechanism based on ConfigParser and argparse.
-
-    General idea here is to do an initial pass on the arguments to handle the config file,
-    then return the config file and a parser to use for the rest of the arguments.
-    """
-
-    # Basic approach here is a variation on:
-    # http://blog.vwelch.com/2011/04/combining-configparser-and-argparse.html
-
-    # For most of our uses of argparse, this should be a trivial
-    # drop-in, and should reduce the amount of repetitive code.  There
-    # are a couple of special cases which will require attention:
-    #
-    # - rpki.rtr: The rpki-rtr modules have their own handling of all
-    #   the logging setup, and use an argparse subparser.  I -think-
-    #   that the way they're already handling the logging setup should
-    #   work fine, but there may be a few tricky bits reconciling the
-    #   rpki-rtr logging setup with the generalized version in rpki.log.
-    #
-    # - rpki.rpkic: Use of argparse in rpkic is very complicated due to
-    #   support for both the external command line and the internal
-    #   command loop.  Overall it works quite well, but the setup is
-    #   tricky.  rpki.rpkic.main.top_argparse may need to move outside
-    #   the main class, but that may raise its own issues.  Maybe we
-    #   can get away with just replacing the current setup of
-    #   top_argparser with a call to this function and otherwise
-    #   leaving the whole structure alone?  Try and see, I guess.
-
-    # Setting cfg_optional here doesn't really work, because the cfg
-    # object returned here is separate from the one that the Django
-    # ORM gets when it tries to look for databases.  Given that just
-    # about everything which uses this module also uses Django,
-    # perhaps we should just resign ourselves to the config being a
-    # global thing we read exactly once, so we can stop playing this
-    # game.
-
-    topparser = argparse.ArgumentParser(add_help = False)
-    topparser.add_argument("-c", "--config",
-                           default = os.getenv(rpki_conf_envname, default_filename),
-                           help = "override default location of configuration file")
-
-    cfgparser = argparse.ArgumentParser(parents = [topparser], add_help = False)
-    cfgparser.add_argument("-h", "--help", action = "store_true")
-
-    args, remaining_argv = cfgparser.parse_known_args()
-
-    argparser = argparse.ArgumentParser(parents = [topparser], description = doc)
-
-    cfg = parser(section       = section,
-                 set_filename  = args.config,
-                 argparser     = argparser,
-                 allow_missing = cfg_optional or args.help)
-
-    return cfg
 
 
 class Formatter(object):
@@ -971,5 +638,4 @@
                 for line in lines:
                     yield line
         except:
-            yield "[$!$exception formatting failed]"
->>>>>>> b3ae5c98
+            yield "[$!$exception formatting failed]"