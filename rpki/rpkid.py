# $Id$
#
# Copyright (C) 2015-2016  Parsons Government Services ("PARSONS")
# Portions copyright (C) 2013-2014  Dragon Research Labs ("DRL")
# Portions copyright (C) 2009-2012  Internet Systems Consortium ("ISC")
# Portions copyright (C) 2007-2008  American Registry for Internet Numbers ("ARIN")
#
# Permission to use, copy, modify, and distribute this software for any
# purpose with or without fee is hereby granted, provided that the above
# copyright notices and this permission notice appear in all copies.
#
# THE SOFTWARE IS PROVIDED "AS IS" AND PARSONS, DRL, ISC, AND ARIN
# DISCLAIM ALL WARRANTIES WITH REGARD TO THIS SOFTWARE INCLUDING ALL
# IMPLIED WARRANTIES OF MERCHANTABILITY AND FITNESS.  IN NO EVENT
# SHALL PARSONS, DRL, ISC, OR ARIN BE LIABLE FOR ANY SPECIAL, DIRECT,
# INDIRECT, OR CONSEQUENTIAL DAMAGES OR ANY DAMAGES WHATSOEVER
# RESULTING FROM LOSS OF USE, DATA OR PROFITS, WHETHER IN AN ACTION OF
# CONTRACT, NEGLIGENCE OR OTHER TORTIOUS ACTION, ARISING OUT OF OR IN
# CONNECTION WITH THE USE OR PERFORMANCE OF THIS SOFTWARE.

"""
RPKI CA engine.
"""

import os
import time
import random
import logging
import weakref
import argparse
import urlparse

import tornado.gen
import tornado.web
import tornado.locks
import tornado.ioloop
import tornado.queues
import tornado.httputil
import tornado.httpclient
import tornado.httpserver

from lxml.etree import Element, SubElement, tostring as ElementToString

import rpki.resource_set
import rpki.up_down
import rpki.left_right
import rpki.x509
import rpki.config
import rpki.exceptions
import rpki.relaxng
import rpki.log
import rpki.daemonize

import rpki.rpkid_tasks

<<<<<<< HEAD

logger = logging.getLogger(__name__)


class main(object):
    """
    Main program for rpkid.
    """

    def __init__(self):

        os.environ.update(TZ = "UTC",
                          DJANGO_SETTINGS_MODULE = "rpki.django_settings.rpkid")
        time.tzset()

        self.irdbd_cms_timestamp = None
        self.irbe_cms_timestamp = None

        self.task_queue = tornado.queues.Queue()
        self.task_ready = set()

        self.http_client_serialize = weakref.WeakValueDictionary()

        self.cfg = rpki.config.argparser(section = "rpkid", doc = __doc__)
        self.cfg.add_boolean_argument("--foreground", 
                                      default = False,
                                      help = "whether to daemonize")
        self.cfg.add_argument("--pidfile",   
                              default = os.path.join(rpki.daemonize.default_pid_directory, 
                                                     "rpkid.pid"),
                              help = "override default location of pid file")
        self.cfg.add_argument("--profile",
                              default = "",
                              help = "enable profiling, saving data to PROFILE")
        rpki.log.argparse_setup(self.cfg.argparser)
        args = self.cfg.argparser.parse_args()

        self.profile = args.profile

        rpki.log.init("rpkid", args)

        self.cfg.set_global_flags()

        if not args.foreground:
            rpki.daemonize.daemon(pidfile = args.pidfile)

        if self.profile:
            import cProfile
            prof = cProfile.Profile()
            try:
                prof.runcall(self.main)
            finally:
                prof.dump_stats(self.profile)
                logger.info("Dumped profile data to %s", self.profile)
        else:
            self.main()
=======

logger = logging.getLogger(__name__)


class main(object):
    """
    Main program for rpkid.
    """

    def __init__(self):

        os.environ.update(TZ = "UTC",
                          DJANGO_SETTINGS_MODULE = "rpki.django_settings.rpkid")
        time.tzset()

        self.irdbd_cms_timestamp = None
        self.irbe_cms_timestamp = None

        self.task_queue = tornado.queues.Queue()
        self.task_ready = set()

        self.http_client_serialize = weakref.WeakValueDictionary()

        self.cfg = rpki.config.argparser(section = "rpkid", doc = __doc__)
        self.cfg.add_boolean_argument("--foreground", 
                                      default = False,
                                      help = "whether to daemonize")
        self.cfg.add_argument("--pidfile",   
                              default = os.path.join(rpki.daemonize.default_pid_directory, 
                                                     "rpkid.pid"),
                              help = "override default location of pid file")
        self.cfg.add_argument("--profile",
                              default = "",
                              help = "enable profiling, saving data to PROFILE")
        self.cfg.add_logging_arguments()
        args = self.cfg.argparser.parse_args()

        self.cfg.configure_logging(args = args, ident = "rpkid")

        self.profile = args.profile

        try:
            self.cfg.set_global_flags()

            if not args.foreground:
                rpki.daemonize.daemon(pidfile = args.pidfile)

            if self.profile:
                import cProfile
                prof = cProfile.Profile()
                try:
                    prof.runcall(self.main)
                finally:
                    prof.dump_stats(self.profile)
                    logger.info("Dumped profile data to %s", self.profile)
            else:
                self.main()
        except:
            logger.exception("Unandled exception in rpki.rpkid.main()")
            sys.exit(1)

>>>>>>> b3ae5c98

    def main(self):

        startup_msg = self.cfg.get("startup-message", "")
        if startup_msg:
            logger.info(startup_msg)

        if self.profile:
            logger.info("Running in profile mode with output to %s", self.profile)

        logger.debug("Initializing Django")
        import django
        django.setup()

        logger.debug("Initializing rpkidb...")
        global rpki                         # pylint: disable=W0602
        import rpki.rpkidb                  # pylint: disable=W0621

        logger.debug("Initializing rpkidb...done")

        self.bpki_ta    = rpki.x509.X509(Auto_update = self.cfg.get("bpki-ta"))
        self.irdb_cert  = rpki.x509.X509(Auto_update = self.cfg.get("irdb-cert"))
        self.irbe_cert  = rpki.x509.X509(Auto_update = self.cfg.get("irbe-cert"))
        self.rpkid_cert = rpki.x509.X509(Auto_update = self.cfg.get("rpkid-cert"))
        self.rpkid_key  = rpki.x509.RSA( Auto_update = self.cfg.get("rpkid-key"))

        self.irdb_url   = self.cfg.get("irdb-url")

        self.http_server_host = self.cfg.get("server-host", "")
        self.http_server_port = self.cfg.getint("server-port")

	self.http_client_timeout = self.cfg.getint("http-client-timeout", 900)

        self.use_internal_cron = self.cfg.getboolean("use-internal-cron", True)

        self.initial_delay = random.randint(self.cfg.getint("initial-delay-min", 10),
                                            self.cfg.getint("initial-delay-max", 120))

        self.cron_period = self.cfg.getint("cron-period", 1800)

        if self.use_internal_cron:
            logger.debug("Scheduling initial cron pass in %s seconds", self.initial_delay)
            tornado.ioloop.IOLoop.current().spawn_callback(self.cron_loop)

        logger.debug("Scheduling task loop")
        tornado.ioloop.IOLoop.current().spawn_callback(self.task_loop)

        rpkid = self

        class LeftRightHandler(tornado.web.RequestHandler): # pylint: disable=W0223
            @tornado.gen.coroutine
            def post(self):
                yield rpkid.left_right_handler(self)

        class UpDownHandler(tornado.web.RequestHandler):    # pylint: disable=W0223
            @tornado.gen.coroutine
            def post(self, tenant_handle, child_handle):      # pylint: disable=W0221
                yield rpkid.up_down_handler(self, tenant_handle, child_handle)

        class CronjobHandler(tornado.web.RequestHandler):   # pylint: disable=W0223
            @tornado.gen.coroutine
            def post(self):
                yield rpkid.cronjob_handler(self)

        application = tornado.web.Application((
            (r"/left-right",                                  LeftRightHandler),
            (r"/up-down/([-a-zA-Z0-9_]+)/([-a-zA-Z0-9_]+)",   UpDownHandler),
            (r"/cronjob",                                     CronjobHandler)))

        application.listen(
            address = self.http_server_host,
            port    = self.http_server_port)

        tornado.ioloop.IOLoop.current().start()

    def task_add(self, *tasks):
        """
        Add tasks to the task queue.
        """

        for task in tasks:
            if task in self.task_ready:
                logger.debug("Task %r already queued", task)
            else:
                logger.debug("Adding %r to task queue", task)
                self.task_queue.put(task)
                self.task_ready.add(task)

    @tornado.gen.coroutine
    def task_loop(self):
        """
        Asynchronous infinite loop to run background tasks.
        """

        logger.debug("Starting task loop")

        while True:
            task = None
            try:
                task = yield self.task_queue.get()
                self.task_ready.discard(task)
                yield task.start()
            except:
                logger.exception("Unhandled exception from %r", task)

    @tornado.gen.coroutine
    def cron_loop(self):
        """
        Asynchronous infinite loop to drive internal cron cycle.
        """

        logger.debug("cron_loop(): Starting")
        assert self.use_internal_cron
        logger.debug("cron_loop(): Startup delay %d seconds", self.initial_delay)
        yield tornado.gen.sleep(self.initial_delay)
        while True:
            logger.debug("cron_loop(): Running")
            try:
                self.cron_run()
            except:
                logger.exception("Error queuing cron tasks")
            logger.debug("cron_loop(): Sleeping %d seconds", self.cron_period)
            yield tornado.gen.sleep(self.cron_period)

    def cron_run(self):
        """
        Schedule periodic tasks.
        """

        for tenant in rpki.rpkidb.models.Tenant.objects.all():
            self.task_add(*tenant.cron_tasks(self))

    @tornado.gen.coroutine
    def cronjob_handler(self, handler):
        """
        External trigger to schedule periodic tasks.  Obsolete for
        production use, but portions of the test framework still use this.
        """

        if self.use_internal_cron:
            handler.set_status(500, "Running cron internally")
        else:
            logger.debug("Starting externally triggered cron")
            self.cron_run()
            handler.set_status(200)
        handler.finish()

    @tornado.gen.coroutine
    def http_fetch(self, request, serialize_on_full_url = False):
        """
        Wrapper around tornado.httpclient.AsyncHTTPClient() which
        serializes requests to any particular HTTP server, to avoid
        spurious CMS replay errors.
        """

        # The current definition of "particular HTTP server" is based only
        # on the "netloc" portion of the URL, which could in theory could
        # cause deadlocks in a loopback scenario; no such deadlocks have
        # shown up in testing, but if such a thing were to occur, it would
        # look like an otherwise inexplicable HTTP timeout.  The solution,
        # should this occur, would be to use the entire URL as the lookup
        # key, perhaps only for certain protocols.
        #
        # The reason for the current scheme is that at least one protocol
        # (publication) uses RESTful URLs but has a single service-wide
        # CMS replay detection database, which translates to meaning that
        # we need to serialize all requests for that service, not just
        # requests to a particular URL.

        if serialize_on_full_url:
            netlock = request.url
        else:
            netlock = urlparse.urlparse(request.url).netloc

        try:
            lock = self.http_client_serialize[netlock]
        except KeyError:
            lock = self.http_client_serialize[netlock] = tornado.locks.Lock()

        http_client = tornado.httpclient.AsyncHTTPClient()

        with (yield lock.acquire()):
            try:
                started = time.time()
                response = yield http_client.fetch(request)
            except tornado.httpclient.HTTPError as e:

                # XXX This is not a solution, just an attempt to
                #     gather data on whether the timeout arguments are
                #     working as expected.

                logger.warning("%r: HTTP error contacting %r: %s", self, request, e)
                if e.code == 599:
                    logger.warning("%r: HTTP timeout after time %s seconds", self, time.time() - started)
                raise

        raise tornado.gen.Return(response)

    @staticmethod
    def compose_left_right_query():
        """
        Compose top level element of a left-right query to irdbd.
        """

        return Element(rpki.left_right.tag_msg, nsmap = rpki.left_right.nsmap,
                       type = "query", version = rpki.left_right.version)

    @tornado.gen.coroutine
    def irdb_query(self, q_msg):
        """
        Perform an IRDB callback query.
        """

        q_tags = set(q_pdu.tag for q_pdu in q_msg)

        q_der = rpki.left_right.cms_msg().wrap(q_msg, self.rpkid_key, self.rpkid_cert)

        http_request = tornado.httpclient.HTTPRequest(
            url             = self.irdb_url,
            method          = "POST",
            body            = q_der,
            headers         = { "Content-Type" : rpki.left_right.content_type },
            connect_timeout = self.http_client_timeout, 
            request_timeout = self.http_client_timeout)

        http_response = yield self.http_fetch(http_request)

        # Tornado already checked http_response.code for us

        content_type = http_response.headers.get("Content-Type")

        if content_type not in rpki.left_right.allowed_content_types:
            raise rpki.exceptions.BadContentType("HTTP Content-Type %r, expected %r" % (rpki.left_right.content_type, content_type))

        r_der = http_response.body

        r_cms = rpki.left_right.cms_msg(DER = r_der)
        r_msg = r_cms.unwrap((self.bpki_ta, self.irdb_cert))

        self.irdbd_cms_timestamp = r_cms.check_replay(self.irdbd_cms_timestamp, self.irdb_url)

        #rpki.left_right.check_response(r_msg)

        if r_msg.get("type") != "reply" or not all(r_pdu.tag in q_tags for r_pdu in r_msg):
            raise rpki.exceptions.BadIRDBReply("Unexpected response to IRDB query: %s" % r_cms.pretty_print_content())

        raise tornado.gen.Return(r_msg)

    @tornado.gen.coroutine
    def irdb_query_children_resources(self, tenant_handle, child_handles):
        """
        Ask IRDB about resources for one or more children.
        """

        q_msg = self.compose_left_right_query()
        for child_handle in child_handles:
            SubElement(q_msg, rpki.left_right.tag_list_resources, tenant_handle = tenant_handle, child_handle = child_handle)

        r_msg = yield self.irdb_query(q_msg)

        if len(r_msg) != len(q_msg):
            raise rpki.exceptions.BadIRDBReply("Expected IRDB response to be same length as query: %s" % r_msg.pretty_print_content())

<<<<<<< HEAD
        bags = [rpki.resource_set.resource_bag(asn         = rpki.resource_set.resource_set_as(r_pdu.get("asn")),
                                               v4          = rpki.resource_set.resource_set_ipv4(r_pdu.get("ipv4")),
                                               v6          = rpki.resource_set.resource_set_ipv6(r_pdu.get("ipv6")),
                                               valid_until = rpki.sundial.datetime.fromXMLtime(r_pdu.get("valid_until")))
=======
        bags = [rpki.resource_set.resource_bag(asn         = r_pdu.get("asn"),
                                               v4          = r_pdu.get("ipv4"),
                                               v6          = r_pdu.get("ipv6"),
                                               valid_until = r_pdu.get("valid_until"))
>>>>>>> b3ae5c98
                for r_pdu in r_msg]

        raise tornado.gen.Return(bags)

    @tornado.gen.coroutine
    def irdb_query_child_resources(self, tenant_handle, child_handle):
        """
        Ask IRDB about a single child's resources.
        """

        bags = yield self.irdb_query_children_resources(tenant_handle, (child_handle,))
        raise tornado.gen.Return(bags[0])

    @tornado.gen.coroutine
    def irdb_query_roa_requests(self, tenant_handle):
        """
        Ask IRDB about self's ROA requests.
        """

        q_msg = self.compose_left_right_query()
        SubElement(q_msg, rpki.left_right.tag_list_roa_requests, tenant_handle = tenant_handle)
        r_msg = yield self.irdb_query(q_msg)
        raise tornado.gen.Return(r_msg)

    @tornado.gen.coroutine
    def irdb_query_ghostbuster_requests(self, tenant_handle, parent_handles):
        """
        Ask IRDB about self's ghostbuster record requests.
        """

        q_msg = self.compose_left_right_query()
        for parent_handle in parent_handles:
            SubElement(q_msg, rpki.left_right.tag_list_ghostbuster_requests,
                       tenant_handle = tenant_handle, parent_handle = parent_handle)
        r_msg = yield self.irdb_query(q_msg)
        raise tornado.gen.Return(r_msg)

    @tornado.gen.coroutine
    def irdb_query_ee_certificate_requests(self, tenant_handle):
        """
        Ask IRDB about self's EE certificate requests.
        """

        q_msg = self.compose_left_right_query()
        SubElement(q_msg, rpki.left_right.tag_list_ee_certificate_requests, tenant_handle = tenant_handle)
        r_msg = yield self.irdb_query(q_msg)
        raise tornado.gen.Return(r_msg)

    @property
    def left_right_models(self):
        """
        Map element tag to rpkidb model.
        """

        # pylint: disable=W0621,W0201

        try:
            return self._left_right_models
        except AttributeError:
            import rpki.rpkidb.models
            self._left_right_models = {
                rpki.left_right.tag_tenant      : rpki.rpkidb.models.Tenant,
                rpki.left_right.tag_bsc         : rpki.rpkidb.models.BSC,
                rpki.left_right.tag_parent      : rpki.rpkidb.models.Parent,
                rpki.left_right.tag_child       : rpki.rpkidb.models.Child,
                rpki.left_right.tag_repository  : rpki.rpkidb.models.Repository }
            return self._left_right_models

    @property
    def left_right_trivial_handlers(self):
        """
        Map element tag to bound handler methods for trivial PDU types.
        """

        # pylint: disable=W0201

        try:
            return self._left_right_trivial_handlers
        except AttributeError:
            self._left_right_trivial_handlers = {
                rpki.left_right.tag_list_published_objects  : self.handle_list_published_objects,
                rpki.left_right.tag_list_received_resources : self.handle_list_received_resources }
            return self._left_right_trivial_handlers

    def handle_list_published_objects(self, q_pdu, r_msg):
        """
        <list_published_objects/> server.
        """

        tenant_handle = q_pdu.get("tenant_handle")
        msg_tag       = q_pdu.get("tag")

        kw = dict(tenant_handle = tenant_handle)
        if msg_tag is not None:
            kw.update(tag = msg_tag)

        for ca_detail in rpki.rpkidb.models.CADetail.objects.filter(ca__parent__tenant__tenant_handle = tenant_handle, state = "active"):
            SubElement(r_msg, rpki.left_right.tag_list_published_objects,
                       uri = ca_detail.crl_uri, **kw).text = ca_detail.latest_crl.get_Base64()
            SubElement(r_msg, rpki.left_right.tag_list_published_objects,
                       uri = ca_detail.manifest_uri, **kw).text = ca_detail.latest_manifest.get_Base64()
            for c in ca_detail.child_certs.all():
                SubElement(r_msg, rpki.left_right.tag_list_published_objects,
                           uri = c.uri, child_handle = c.child.child_handle, **kw).text = c.cert.get_Base64()
            for r in ca_detail.roas.filter(roa__isnull = False):
                SubElement(r_msg, rpki.left_right.tag_list_published_objects,
                           uri = r.uri, **kw).text = r.roa.get_Base64()
            for g in ca_detail.ghostbusters.all():
                SubElement(r_msg, rpki.left_right.tag_list_published_objects,
                           uri = g.uri, **kw).text = g.ghostbuster.get_Base64()
            for c in ca_detail.ee_certificates.all():
                SubElement(r_msg, rpki.left_right.tag_list_published_objects,
                           uri = c.uri, **kw).text = c.cert.get_Base64()

    def handle_list_received_resources(self, q_pdu, r_msg):
        """
        <list_received_resources/> server.
        """

        logger.debug(".handle_list_received_resources() %s", ElementToString(q_pdu))
        tenant_handle = q_pdu.get("tenant_handle")
        msg_tag       = q_pdu.get("tag")
        for ca_detail in rpki.rpkidb.models.CADetail.objects.filter(ca__parent__tenant__tenant_handle = tenant_handle,
                                                                    state = "active", latest_ca_cert__isnull = False):
            cert      = ca_detail.latest_ca_cert
            resources = cert.get_3779resources()
            r_pdu = SubElement(r_msg, rpki.left_right.tag_list_received_resources,
                               tenant_handle      = tenant_handle,
                               parent_handle      = ca_detail.ca.parent.parent_handle,
                               uri                = ca_detail.ca_cert_uri,
                               notBefore          = str(cert.getNotBefore()),
                               notAfter           = str(cert.getNotAfter()),
                               sia_uri            = cert.get_sia_directory_uri(),
<<<<<<< HEAD
                               aia_uri            = cert.get_aia_uri(),
=======
                               aia_uri            = cert.get_aia_uri() or "",
>>>>>>> b3ae5c98
                               asn                = str(resources.asn),
                               ipv4               = str(resources.v4),
                               ipv6               = str(resources.v6))
            if msg_tag is not None:
                r_pdu.set("tag", msg_tag)

    @tornado.gen.coroutine
    def left_right_handler(self, handler):
        """
        Process one left-right message.
        """

        content_type = handler.request.headers["Content-Type"]
        if content_type not in rpki.left_right.allowed_content_types:
            handler.set_status(415, "No handler for Content-Type %s" % content_type)
            handler.finish()
            return

        handler.set_header("Content-Type", rpki.left_right.content_type)

        try:
            q_cms = rpki.left_right.cms_msg(DER = handler.request.body)
            q_msg = q_cms.unwrap((self.bpki_ta, self.irbe_cert))
            r_msg = Element(rpki.left_right.tag_msg, nsmap = rpki.left_right.nsmap,
                            type = "reply", version = rpki.left_right.version)
            self.irbe_cms_timestamp = q_cms.check_replay(self.irbe_cms_timestamp, handler.request.path)

            assert q_msg.tag.startswith(rpki.left_right.xmlns)
            assert all(q_pdu.tag.startswith(rpki.left_right.xmlns) for q_pdu in q_msg)

            if q_msg.get("version") != rpki.left_right.version:
                raise rpki.exceptions.BadQuery("Unrecognized protocol version")

            if q_msg.get("type") != "query":
                raise rpki.exceptions.BadQuery("Message type is not query")

            for q_pdu in q_msg:

                try:
                    action = q_pdu.get("action")
                    model  = self.left_right_models.get(q_pdu.tag)

                    if q_pdu.tag in self.left_right_trivial_handlers:
                        self.left_right_trivial_handlers[q_pdu.tag](q_pdu, r_msg)

                    elif action in ("get", "list"):
                        for obj in model.objects.xml_list(q_pdu):
                            obj.xml_template.encode(obj, q_pdu, r_msg)

                    elif action == "destroy":
                        obj = model.objects.xml_get_for_delete(q_pdu)
                        yield obj.xml_pre_delete_hook(self)
                        obj.delete()
                        obj.xml_template.acknowledge(obj, q_pdu, r_msg)

                    elif action in ("create", "set"):
                        obj = model.objects.xml_get_or_create(q_pdu)
                        obj.xml_template.decode(obj, q_pdu)
                        obj.xml_pre_save_hook(q_pdu)
                        obj.save()
                        yield obj.xml_post_save_hook(self, q_pdu)
                        obj.xml_template.acknowledge(obj, q_pdu, r_msg)

                    else:
                        raise rpki.exceptions.BadQuery("Unrecognized action %r" % action)

                except Exception, e:
                    if not isinstance(e, rpki.exceptions.NotFound):
                        logger.exception("Unhandled exception serving left-right PDU %r", q_pdu)
                    error_tenant_handle = q_pdu.get("tenant_handle")
                    error_tag           = q_pdu.get("tag")
                    r_pdu = SubElement(r_msg, rpki.left_right.tag_report_error, error_code = e.__class__.__name__)
                    r_pdu.text = str(e)
                    if error_tag is not None:
                        r_pdu.set("tag", error_tag)
                    if error_tenant_handle is not None:
                        r_pdu.set("tenant_handle", error_tenant_handle)
                    break

            handler.set_status(200)
            handler.finish(rpki.left_right.cms_msg().wrap(r_msg, self.rpkid_key, self.rpkid_cert))

        except Exception, e:
            logger.exception("Unhandled exception serving left-right request")
            handler.set_status(500, "Unhandled exception %s: %s" % (e.__class__.__name__, e))
            handler.finish()

    @tornado.gen.coroutine
    def up_down_handler(self, handler, tenant_handle, child_handle):
        """
        Process one up-down PDU.
        """

        content_type = handler.request.headers["Content-Type"]
        if content_type not in rpki.up_down.allowed_content_types:
            handler.set_status(415, "No handler for Content-Type %s" % content_type)
            handler.finish()
            return

        try:
            child = rpki.rpkidb.models.Child.objects.get(tenant__tenant_handle = tenant_handle, child_handle = child_handle)
            q_der = handler.request.body
            r_der = yield child.serve_up_down(self, q_der)
            handler.set_header("Content-Type", rpki.up_down.content_type)
            handler.set_status(200)
            handler.finish(r_der)

        except rpki.rpkidb.models.Child.DoesNotExist:
            logger.info("Child %r of tenant %r not found", child_handle, tenant_handle)
            handler.set_status(400, "Child %r not found" % child_handle)
            handler.finish()

        except Exception, e:
            logger.exception("Unhandled exception processing up-down request")
            handler.set_status(400, "Could not process PDU: %s" % e)
            handler.finish()


class publication_queue(object):
    """
    Utility to simplify publication from within rpkid.

    General idea here is to accumulate a collection of objects to be
    published, in one or more repositories, each potentially with its
    own completion callback.  Eventually we want to publish everything
    we've accumulated, at which point we need to iterate over the
    collection and do repository.call_pubd() for each repository.
    """

    # At present, ._inplay and .inplay() are debugging tools only.  If
    # there turns out to be a real race condition here, this might
    # evolve into the hook for some kind of Condition()-based
    # mechanism.

    _inplay = weakref.WeakValueDictionary()

    def __init__(self, rpkid):
        self.rpkid = rpkid
        self.clear()

    def clear(self):
        self.repositories = {}
        self.msgs = {}
        self.handlers = {}
        self.uris = {}

    def inplay(self, uri):
        who = self._inplay.get(uri, self)
        return who is not self and uri in who.uris

    def queue(self, uri, repository, handler = None,
              old_obj = None, new_obj = None, old_hash = None):

        assert old_obj is not None or new_obj is not None or old_hash is not None
        assert old_obj is None or old_hash is None
        assert old_obj is None or isinstance(old_obj, rpki.x509.uri_dispatch(uri))
        assert new_obj is None or isinstance(new_obj, rpki.x509.uri_dispatch(uri))

        logger.debug("Queuing publication action: uri %s, old %r, new %r, hash %s",
                     uri, old_obj, new_obj, old_hash)

        if self.inplay(uri):
            logger.warning("%s is already in play", uri)

        rid = repository.peer_contact_uri
        if rid not in self.repositories:
            self.repositories[rid] = repository
            self.msgs[rid] = Element(rpki.publication.tag_msg, nsmap = rpki.publication.nsmap,
                                     type = "query", version = rpki.publication.version)

        if uri in self.uris:
            logger.debug("Removing publication duplicate %r %s hash %s", 
                         self.uris[uri], uri, self.uris[uri].get("hash"))
            old_pdu = self.uris.pop(uri)
            self.msgs[rid].remove(old_pdu)
            pdu_hash = old_pdu.get("hash")
            if pdu_hash is None and new_obj is None:
                logger.debug("Withdrawing object %r which was never published simplifies to no-op", 
                             old_pdu)
                return
        elif old_hash is not None:
            logger.debug("Old hash supplied")                   # XXX Debug log
            pdu_hash = old_hash
        elif old_obj is None:
            logger.debug("No old object present")               # XXX Debug log
            pdu_hash = None
        else:
            logger.debug("Calculating hash of old object")      # XXX Debug log
            pdu_hash = rpki.x509.sha256(old_obj.get_DER()).encode("hex")

        logger.debug("uri %s old hash %s new hash %s", uri, pdu_hash, # XXX Debug log
                     None if new_obj is None else rpki.x509.sha256(new_obj.get_DER()).encode("hex"))

        if new_obj is None:
            pdu = SubElement(self.msgs[rid], rpki.publication.tag_withdraw, uri = uri, hash = pdu_hash)
        else:
            pdu = SubElement(self.msgs[rid], rpki.publication.tag_publish,  uri = uri)
            pdu.text = new_obj.get_Base64()
            if pdu_hash is not None:
                pdu.set("hash", pdu_hash)

        if handler is not None:
            self.handlers[uri] = handler

        self.uris[uri] = pdu
        self._inplay[uri] = self

    @tornado.gen.coroutine
    def call_pubd(self):
        for rid in self.repositories:
            logger.debug("Calling pubd[%r]", self.repositories[rid])
            try:
                yield self.repositories[rid].call_pubd(self.rpkid, self.msgs[rid], self.handlers)
            except (rpki.exceptions.ExistingObjectAtURI, 
                    rpki.exceptions.DifferentObjectAtURI, 
                    rpki.exceptions.NoObjectAtURI) as e:
                logger.warn("Lost synchronization with %r: %s", self.repositories[rid], e)
                yield self.resync(self.repositories[rid])
        for k in self.uris.iterkeys():
            if self._inplay.get(k) is self:
                del self._inplay[k]
        self.clear()

    @tornado.gen.coroutine
    def resync(self, repository):
        logger.info("Attempting resynchronization with %r", repository)

        # A lot of this is copy and paste from .serve_publish_world_now().
        # Refactor when we have more of a clue about how this should work.

        q_msg = Element(rpki.publication.tag_msg, nsmap = rpki.publication.nsmap,
                        type = "query", version = rpki.publication.version)
        SubElement(q_msg, rpki.publication.tag_list, tag = "list")
        r_msg = yield repository.call_pubd(self.rpkid, q_msg, length_check = False)

        if not all(r_pdu.tag == rpki.publication.tag_list for r_pdu in r_msg):
            raise rpki.exceptions.BadPublicationReply("Unexpected XML tag in publication response")

        pubd_objs = dict((r_pdu.get("uri"), r_pdu.get("hash")) for r_pdu in r_msg)

        our_objs = []
        for ca_detail in rpki.rpkidb.models.CADetail.objects.filter(
                ca__parent__tenant = repository.tenant, state = "active"):
            our_objs = [(ca_detail.crl_uri,      ca_detail.latest_crl),
                        (ca_detail.manifest_uri, ca_detail.latest_manifest)]
            our_objs.extend((c.uri, c.cert)      for c in ca_detail.child_certs.all())
            our_objs.extend((r.uri, r.roa)       for r in ca_detail.roas.filter(roa__isnull = False))
            our_objs.extend((g.uri, g.ghostbuster) for g in ca_detail.ghostbusters.all())
            our_objs.extend((c.uri, c.cert)      for c in ca_detail.ee_certificates.all())

        q_msg = Element(rpki.publication.tag_msg, nsmap = rpki.publication.nsmap,
                        type = "query", version = rpki.publication.version)

        for uri, obj in our_objs:
            if uri not in pubd_objs:
                SubElement(q_msg, rpki.publication.tag_publish, uri = uri).text = obj.get_Base64()
            else:
                h = pubd_objs.pop(uri)
                if h != rpki.x509.sha256(obj.get_DER()).encode("hex"):
                    SubElement(q_msg, rpki.publication.tag_publish, 
                               uri = uri, hash = h).text = obj.get_Base64()

        for uri, h in pubd_objs.iteritems():
            SubElement(q_msg, rpki.publication.tag_withdraw, uri = uri, hash = h)

        yield repository.call_pubd(self.rpkid, q_msg)

    @property
    def size(self):
        return sum(len(self.msgs[rid]) for rid in self.repositories)

    def empty(self):
        return not self.msgs<|MERGE_RESOLUTION|>--- conflicted
+++ resolved
@@ -53,64 +53,6 @@
 
 import rpki.rpkid_tasks
 
-<<<<<<< HEAD
-
-logger = logging.getLogger(__name__)
-
-
-class main(object):
-    """
-    Main program for rpkid.
-    """
-
-    def __init__(self):
-
-        os.environ.update(TZ = "UTC",
-                          DJANGO_SETTINGS_MODULE = "rpki.django_settings.rpkid")
-        time.tzset()
-
-        self.irdbd_cms_timestamp = None
-        self.irbe_cms_timestamp = None
-
-        self.task_queue = tornado.queues.Queue()
-        self.task_ready = set()
-
-        self.http_client_serialize = weakref.WeakValueDictionary()
-
-        self.cfg = rpki.config.argparser(section = "rpkid", doc = __doc__)
-        self.cfg.add_boolean_argument("--foreground", 
-                                      default = False,
-                                      help = "whether to daemonize")
-        self.cfg.add_argument("--pidfile",   
-                              default = os.path.join(rpki.daemonize.default_pid_directory, 
-                                                     "rpkid.pid"),
-                              help = "override default location of pid file")
-        self.cfg.add_argument("--profile",
-                              default = "",
-                              help = "enable profiling, saving data to PROFILE")
-        rpki.log.argparse_setup(self.cfg.argparser)
-        args = self.cfg.argparser.parse_args()
-
-        self.profile = args.profile
-
-        rpki.log.init("rpkid", args)
-
-        self.cfg.set_global_flags()
-
-        if not args.foreground:
-            rpki.daemonize.daemon(pidfile = args.pidfile)
-
-        if self.profile:
-            import cProfile
-            prof = cProfile.Profile()
-            try:
-                prof.runcall(self.main)
-            finally:
-                prof.dump_stats(self.profile)
-                logger.info("Dumped profile data to %s", self.profile)
-        else:
-            self.main()
-=======
 
 logger = logging.getLogger(__name__)
 
@@ -172,7 +114,6 @@
             logger.exception("Unandled exception in rpki.rpkid.main()")
             sys.exit(1)
 
->>>>>>> b3ae5c98
 
     def main(self):
 
@@ -436,17 +377,10 @@
         if len(r_msg) != len(q_msg):
             raise rpki.exceptions.BadIRDBReply("Expected IRDB response to be same length as query: %s" % r_msg.pretty_print_content())
 
-<<<<<<< HEAD
-        bags = [rpki.resource_set.resource_bag(asn         = rpki.resource_set.resource_set_as(r_pdu.get("asn")),
-                                               v4          = rpki.resource_set.resource_set_ipv4(r_pdu.get("ipv4")),
-                                               v6          = rpki.resource_set.resource_set_ipv6(r_pdu.get("ipv6")),
-                                               valid_until = rpki.sundial.datetime.fromXMLtime(r_pdu.get("valid_until")))
-=======
         bags = [rpki.resource_set.resource_bag(asn         = r_pdu.get("asn"),
                                                v4          = r_pdu.get("ipv4"),
                                                v6          = r_pdu.get("ipv6"),
                                                valid_until = r_pdu.get("valid_until"))
->>>>>>> b3ae5c98
                 for r_pdu in r_msg]
 
         raise tornado.gen.Return(bags)
@@ -580,11 +514,7 @@
                                notBefore          = str(cert.getNotBefore()),
                                notAfter           = str(cert.getNotAfter()),
                                sia_uri            = cert.get_sia_directory_uri(),
-<<<<<<< HEAD
-                               aia_uri            = cert.get_aia_uri(),
-=======
                                aia_uri            = cert.get_aia_uri() or "",
->>>>>>> b3ae5c98
                                asn                = str(resources.asn),
                                ipv4               = str(resources.v4),
                                ipv6               = str(resources.v6))
