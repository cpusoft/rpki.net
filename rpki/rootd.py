--- conflicted
+++ resolved
@@ -350,29 +350,19 @@
             q_msg = q_cms.unwrap((self.bpki_ta, self.child_bpki_cert))
             q_type = q_msg.get("type")
             logger.info("Serving %s query", q_type)
-<<<<<<< HEAD
-            r_msg = Element(rpki.up_down.tag_message, nsmap = rpki.up_down.nsmap, version = rpki.up_down.version,
-                            sender  = q_msg.get("recipient"), recipient = q_msg.get("sender"), type = q_type + "_response")
-=======
             r_msg = Element(rpki.up_down.tag_message, nsmap = rpki.up_down.nsmap,
                             version = rpki.up_down.version,
                             sender  = q_msg.get("recipient"), recipient = q_msg.get("sender"),
                             type = q_type + "_response")
->>>>>>> b3ae5c98
             try:
                 self.rpkid_cms_timestamp = q_cms.check_replay(self.rpkid_cms_timestamp, request.path)
                 getattr(self, "handle_" + q_type)(q_msg, r_msg)
             except Exception, e:
                 logger.exception("Exception processing up-down %s message", q_type)
                 rpki.up_down.generate_error_response_from_exception(r_msg, e, q_type)
-<<<<<<< HEAD
-            request.send_cms_response(rpki.up_down.cms_msg().wrap(r_msg, self.rootd_bpki_key, self.rootd_bpki_cert,
-                                                                  self.rootd_bpki_crl if self.include_bpki_crl else None))
-=======
             request.send_cms_response(rpki.up_down.cms_msg().wrap(
                 r_msg, self.rootd_bpki_key, self.rootd_bpki_cert,
                 self.rootd_bpki_crl if self.include_bpki_crl else None))
->>>>>>> b3ae5c98
         except Exception, e:
             logger.exception("Unhandled exception processing up-down message")
             request.send_error(500, "Unhandled exception %s: %s" % (e.__class__.__name__, e))
@@ -410,21 +400,6 @@
         os.environ["TZ"] = "UTC"
         time.tzset()
 
-<<<<<<< HEAD
-        parser = argparse.ArgumentParser(description = __doc__)
-        parser.add_argument("-c", "--config",
-                            help = "override default location of configuration file")
-        parser.add_argument("-f", "--foreground", action = "store_true",
-                            help = "do not daemonize")
-        parser.add_argument("--pidfile",
-                            help = "override default location of pid file")
-        rpki.log.argparse_setup(parser)
-        args = parser.parse_args()
-
-        rpki.log.init("rootd", args)
-
-        self.cfg = rpki.config.parser(set_filename = args.config, section = "rootd")
-=======
         self.cfg = rpki.config.argparser(section = "rootd", doc = __doc__)
         self.cfg.add_boolean_argument("--foreground", default = False,
                                       help = "do not daemonize")
@@ -437,7 +412,6 @@
 
         self.cfg.configure_logging(args = args, ident = "rootd")
 
->>>>>>> b3ae5c98
         self.cfg.set_global_flags()
 
         if not args.foreground:
