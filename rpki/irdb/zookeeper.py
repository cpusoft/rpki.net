--- conflicted
+++ resolved
@@ -91,10 +91,6 @@
 class CouldntTalkToDaemon(Exception):   "Couldn't talk to daemon."
 class BadXMLMessage(Exception):         "Bad XML message."
 class PastExpiration(Exception):        "Expiration date has already passed."
-<<<<<<< HEAD
-class CantRunRootd(Exception):          "Can't run rootd."
-=======
->>>>>>> b3ae5c98
 class CouldntFindRepoParent(Exception): "Couldn't find repository's parent."
 
 
@@ -227,31 +223,15 @@
 
         self.run_rpkid = cfg.getboolean("run_rpkid", section = myrpki_section)
         self.run_pubd  = cfg.getboolean("run_pubd", section = myrpki_section)
-<<<<<<< HEAD
-        self.run_rootd = cfg.getboolean("run_rootd", section = myrpki_section)
-
-        if self.run_rootd and (not self.run_pubd or not self.run_rpkid):
-            raise CantRunRootd("Can't run rootd unless also running rpkid and pubd")
 
         self.default_repository = cfg.get("default_repository", "", section = myrpki_section)
         self.pubd_contact_info = cfg.get("pubd_contact_info", "", section = myrpki_section)
 
         self.rsync_module = cfg.get("publication_rsync_module", section = myrpki_section)
         self.rsync_server = cfg.get("publication_rsync_server", section = myrpki_section)
-=======
-
-        self.default_repository = cfg.get("default_repository", "", section = myrpki_section)
-        self.pubd_contact_info = cfg.get("pubd_contact_info", "", section = myrpki_section)
-
-        self.rsync_module = cfg.get("publication_rsync_module", section = myrpki_section)
-        self.rsync_server = cfg.get("publication_rsync_server", section = myrpki_section)
 
         self.reset_identity(handle)
->>>>>>> b3ae5c98
-
-        self.reset_identity(handle)
-
-<<<<<<< HEAD
+
 
     def reset_identity(self, handle):
         """
@@ -280,36 +260,7 @@
         if self.logstream is not None:
             self.logstream.write(msg)
             self.logstream.write("\n")
-=======
-    def reset_identity(self, handle):
-        """
-        Select handle of current resource holding entity.
-        """
-
-        if handle is None:
-            raise MissingHandle
-        self.handle = handle
-
-
-    def set_logstream(self, logstream):
-        """
-        Set log stream for this Zookeeper.  The log stream is a file-like
-        object, or None to suppress all logging.
-        """
-
-        self.logstream = logstream
-
-
-    def log(self, msg):
-        """
-        Send some text to this Zookeeper's log stream, if one is set.
-        """
-
-        if self.logstream is not None:
-            self.logstream.write(msg)
-            self.logstream.write("\n")
-
->>>>>>> b3ae5c98
+
 
     @property
     def resource_ca(self):
@@ -317,15 +268,6 @@
         Get ResourceHolderCA object associated with current handle.
         """
 
-<<<<<<< HEAD
-    @property
-    def resource_ca(self):
-        """
-        Get ResourceHolderCA object associated with current handle.
-        """
-
-=======
->>>>>>> b3ae5c98
         if self.handle is None:
             raise HandleNotSet
         return rpki.irdb.models.ResourceHolderCA.objects.get(handle = self.handle)
@@ -377,7 +319,6 @@
         rpki.irdb.models.ResourceHolderCA.objects.get_or_certify(handle = self.handle)
         return self.generate_identity()
 
-<<<<<<< HEAD
 
     def initialize(self):
         """
@@ -400,30 +341,6 @@
         B64Element(e, tag_oob_child_bpki_ta, self.resource_ca.certificate)
         return etree_wrapper(e, msg = 'This is the "identity" file you will need to send to your parent')
 
-=======
-
-    def initialize(self):
-        """
-        Backwards compatibility wrapper: calls initialize_server_bpki()
-        and initialize_resource_bpki(), returns latter's result.
-        """
-
-        self.initialize_server_bpki()
-        return self.initialize_resource_bpki()
-
-
-    def generate_identity(self):
-        """
-        Generate identity XML.  Broken out of .initialize() because it's
-        easier for the GUI this way.
-        """
-
-        e = Element(tag_oob_child_request, nsmap = oob_nsmap, version = oob_version,
-                    child_handle = self.handle)
-        B64Element(e, tag_oob_child_bpki_ta, self.resource_ca.certificate)
-        return etree_wrapper(e, msg = 'This is the "identity" file you will need to send to your parent')
-
->>>>>>> b3ae5c98
 
     @django.db.transaction.atomic
     def delete_tenant(self):
@@ -440,235 +357,6 @@
         resource_ca = self.resource_ca
         if resource_ca is not None:
             resource_ca.delete()
-<<<<<<< HEAD
-        else:
-            self.log("No such ResourceHolderCA \"%s\"" % self.handle)
-
-
-    @django.db.transaction.atomic
-    def configure_rootd(self):
-
-        assert self.run_rpkid and self.run_pubd and self.run_rootd
-
-        rpki.irdb.models.Rootd.objects.get_or_certify(
-            issuer      = self.resource_ca,
-            service_uri = "http://localhost:%s/" % self.cfg.get("rootd_server_port",
-                                                                section = myrpki_section))
-
-        return self.generate_rootd_repository_offer()
-
-
-    def generate_rootd_repository_offer(self):
-        """
-        Generate repository offer for rootd.  Split out of
-        configure_rootd() because that's easier for the GUI.
-        """
-
-        e = Element(tag_oob_publisher_request, nsmap = oob_nsmap, version = oob_version,
-                    publisher_handle = self.handle)
-        B64Element(e, tag_oob_publisher_bpki_ta, self.resource_ca.certificate)
-        return etree_wrapper(e, msg = 'This is the "repository offer" file for you to use if you want to publish in your own repository')
-
-
-    def write_bpki_files(self):
-        """
-        Write out BPKI certificate, key, and CRL files for daemons that
-        need them.
-        """
-
-        writer = PEM_writer(self.logstream)
-
-        if self.run_rpkid:
-            rpkid = self.server_ca.ee_certificates.get(purpose = "rpkid")
-            writer(self.cfg.get("bpki-ta",    section = rpkid_section), self.server_ca.certificate)
-            writer(self.cfg.get("rpkid-key",  section = rpkid_section), rpkid.private_key)
-            writer(self.cfg.get("rpkid-cert", section = rpkid_section), rpkid.certificate)
-            writer(self.cfg.get("irdb-cert",  section = rpkid_section),
-                   self.server_ca.ee_certificates.get(purpose = "irdbd").certificate)
-            writer(self.cfg.get("irbe-cert",  section = rpkid_section),
-                   self.server_ca.ee_certificates.get(purpose = "irbe").certificate)
-
-        if self.run_pubd:
-            pubd = self.server_ca.ee_certificates.get(purpose = "pubd")
-            writer(self.cfg.get("bpki-ta",   section = pubd_section), self.server_ca.certificate)
-            writer(self.cfg.get("pubd-crl",  section = pubd_section), self.server_ca.latest_crl)
-            writer(self.cfg.get("pubd-key",  section = pubd_section), pubd.private_key)
-            writer(self.cfg.get("pubd-cert", section = pubd_section), pubd.certificate)
-            writer(self.cfg.get("irbe-cert", section = pubd_section),
-                   self.server_ca.ee_certificates.get(purpose = "irbe").certificate)
-
-        if self.run_rootd:
-            try:
-                rootd = rpki.irdb.models.ResourceHolderCA.objects.get(handle = self.handle).rootd
-                writer(self.cfg.get("bpki-ta",         section = rootd_section), self.server_ca.certificate)
-                writer(self.cfg.get("rootd-bpki-key",  section = rootd_section), rootd.private_key)
-                writer(self.cfg.get("rootd-bpki-cert", section = rootd_section), rootd.certificate)
-                writer(self.cfg.get("child-bpki-cert", section = rootd_section), rootd.issuer.certificate)
-                # rootd-bpki-crl is the same as pubd-crl, already written
-            except rpki.irdb.models.ResourceHolderCA.DoesNotExist:
-                self.log("rootd enabled but resource holding entity not yet configured, skipping rootd setup")
-            except rpki.irdb.models.Rootd.DoesNotExist:
-                self.log("rootd enabled but not yet configured, skipping rootd setup")
-
-
-    @django.db.transaction.atomic
-    def update_bpki(self):
-        """
-        Update BPKI certificates.  Assumes an existing RPKI installation.
-
-        Basic plan here is to reissue all BPKI certificates we can, right
-        now.  In the long run we might want to be more clever about only
-        touching ones that need maintenance, but this will do for a start.
-
-        We also reissue CRLs for all CAs.
-
-        Most likely this should be run under cron.
-        """
-
-        for model in (rpki.irdb.models.ServerCA,
-                      rpki.irdb.models.ResourceHolderCA,
-                      rpki.irdb.models.ServerEE,
-                      rpki.irdb.models.Referral,
-                      rpki.irdb.models.Rootd,
-                      rpki.irdb.models.HostedCA,
-                      rpki.irdb.models.BSC,
-                      rpki.irdb.models.Child,
-                      rpki.irdb.models.Parent,
-                      rpki.irdb.models.Client,
-                      rpki.irdb.models.Repository):
-            for obj in model.objects.all():
-                self.log("Regenerating BPKI certificate %s" % obj.certificate.getSubject())
-                obj.avow()
-                obj.save()
-
-        self.log("Regenerating Server BPKI CRL")
-        self.server_ca.generate_crl()
-        self.server_ca.save()
-
-        for ca in rpki.irdb.models.ResourceHolderCA.objects.all():
-            self.log("Regenerating BPKI CRL for Resource Holder %s" % ca.handle)
-            ca.generate_crl()
-            ca.save()
-
-
-    @staticmethod
-    def compose_left_right_query():
-        """
-        Compose top level element of a left-right query.
-        """
-
-        return Element(rpki.left_right.tag_msg, nsmap = rpki.left_right.nsmap,
-                       type = "query", version = rpki.left_right.version)
-
-
-    @staticmethod
-    def _compose_publication_control_query():
-        """
-        Compose top level element of a publication-control query.
-        """
-
-        return Element(rpki.publication_control.tag_msg, nsmap = rpki.publication_control.nsmap,
-                       type = "query", version = rpki.publication_control.version)
-
-
-    @django.db.transaction.atomic
-    def synchronize_bpki(self):
-        """
-        Synchronize BPKI updates.  This is separate from .update_bpki()
-        because this requires rpkid to be running and none of the other
-        BPKI update stuff does; there may be circumstances under which it
-        makes sense to do the rest of the BPKI update and allow this to
-        fail with a warning.
-        """
-
-        if self.run_rpkid:
-            q_msg = self.compose_left_right_query()
-
-            for ca in rpki.irdb.models.ResourceHolderCA.objects.all():
-                q_pdu = SubElement(q_msg, rpki.left_right.tag_tenant,
-                                   action = "set",
-                                   tag = "%s__tenant" % ca.handle,
-                                   tenant_handle = ca.handle)
-                SubElement(q_pdu, rpki.left_right.tag_bpki_cert).text = ca.certificate.get_Base64()
-
-            for bsc in rpki.irdb.models.BSC.objects.all():
-                q_pdu = SubElement(q_msg, rpki.left_right.tag_bsc,
-                                   action = "set",
-                                   tag = "%s__bsc__%s" % (bsc.issuer.handle, bsc.handle),
-                                   tenant_handle = bsc.issuer.handle,
-                                   bsc_handle = bsc.handle)
-                SubElement(q_pdu, rpki.left_right.tag_signing_cert).text = bsc.certificate.get_Base64()
-                SubElement(q_pdu, rpki.left_right.tag_signing_cert_crl).text = bsc.issuer.latest_crl.get_Base64()
-
-            for repository in rpki.irdb.models.Repository.objects.all():
-                q_pdu = SubElement(q_msg, rpki.left_right.tag_repository,
-                                   action = "set",
-                                   tag = "%s__repository__%s" % (repository.issuer.handle, repository.handle),
-                                   tenant_handle = repository.issuer.handle,
-                                   repository_handle = repository.handle)
-                SubElement(q_pdu, rpki.left_right.tag_bpki_cert).text = repository.certificate.get_Base64()
-
-            for parent in rpki.irdb.models.Parent.objects.all():
-                q_pdu = SubElement(q_msg, rpki.left_right.tag_parent,
-                                   action = "set",
-                                   tag = "%s__parent__%s" % (parent.issuer.handle, parent.handle),
-                                   tenant_handle = parent.issuer.handle,
-                                   parent_handle = parent.handle)
-                SubElement(q_pdu, rpki.left_right.tag_bpki_cert).text = parent.certificate.get_Base64()
-
-            for rootd in rpki.irdb.models.Rootd.objects.all():
-                q_pdu = SubElement(q_msg, rpki.left_right.tag_parent,
-                                   action = "set",
-                                   tag = "%s__rootd" % rootd.issuer.handle,
-                                   tenant_handle = rootd.issuer.handle,
-                                   parent_handle = rootd.issuer.handle)
-                SubElement(q_pdu, rpki.left_right.tag_bpki_cert).text = rootd.certificate.get_Base64()
-
-            for child in rpki.irdb.models.Child.objects.all():
-                q_pdu = SubElement(q_msg, rpki.left_right.tag_child,
-                                   action = "set",
-                                   tag = "%s__child__%s" % (child.issuer.handle, child.handle),
-                                   tenant_handle = child.issuer.handle,
-                                   child_handle = child.handle)
-                SubElement(q_pdu, rpki.left_right.tag_bpki_cert).text = child.certificate.get_Base64()
-
-            if len(q_msg) > 0:
-                self.call_rpkid(q_msg)
-
-        if self.run_pubd:
-            q_msg = self._compose_publication_control_query()
-
-            for client in self.server_ca.clients.all():
-                q_pdu = SubElement(q_msg, rpki.publication_control.tag_client, action = "set", client_handle = client.handle)
-                SubElement(q_pdu, rpki.publication_control.tag_bpki_cert).text = client.certificate.get_Base64()
-
-            if len(q_msg) > 0:
-                self.call_pubd(q_msg)
-
-
-    @django.db.transaction.atomic
-    def configure_child(self, xml_file, child_handle = None, valid_until = None):
-        """
-        Configure a new child of this RPKI entity, given the child's XML
-        identity file as an input.  Extracts the child's data from the
-        XML, cross-certifies the child's resource-holding BPKI
-        certificate, and generates an XML file describing the relationship
-        between the child and this parent, including this parent's BPKI
-        data and up-down protocol service URI.
-        """
-
-        x = etree_read(xml_file)
-
-        if x.tag != tag_oob_child_request:
-            raise BadXMLMessage("Expected %s, got %s", tag_oob_child_request, x.tag)
-
-        if child_handle is None:
-            child_handle = x.get("child_handle")
-
-        if valid_until is None:
-            valid_until = rpki.sundial.now() + rpki.sundial.timedelta(days = 365)
-        else:
-=======
         else:
             self.log("No such ResourceHolderCA \"%s\"" % self.handle)
 
@@ -895,7 +583,6 @@
         if valid_until is None:
             valid_until = rpki.sundial.now() + rpki.sundial.timedelta(days = 365)
         else:
->>>>>>> b3ae5c98
             valid_until = rpki.sundial.datetime.fromXMLtime(valid_until)
             if valid_until < rpki.sundial.now():
                 raise PastExpiration("Specified new expiration time %s has passed" % valid_until)
@@ -943,322 +630,6 @@
         elif repo.handle == self.handle:
             SubElement(e, tag_oob_offer)
 
-<<<<<<< HEAD
-        else:
-            proposed_sia_base = repo.sia_base + child.handle + "/"
-            referral_cert = rpki.irdb.models.Referral.objects.get_or_certify(issuer = self.resource_ca)[0]
-            auth = rpki.x509.SignedReferral()
-            auth.set_content(B64Element(None, tag_oob_authorization, child.ta,
-                                        nsmap = oob_nsmap, version = oob_version,
-                                        authorized_sia_base = proposed_sia_base))
-            auth.schema_check()
-            auth.sign(referral_cert.private_key, referral_cert.certificate, self.resource_ca.latest_crl)
-            B64Element(e, tag_oob_referral, auth, referrer = repo.client_handle)
-
-        return etree_wrapper(e, msg = "Send this file back to the child you just configured")
-
-
-    @django.db.transaction.atomic
-    def delete_child(self, child_handle):
-        """
-        Delete a child of this RPKI entity.
-        """
-
-        self.resource_ca.children.get(handle = child_handle).delete()
-
-
-    @django.db.transaction.atomic
-    def configure_parent(self, xml_file, parent_handle = None):
-        """
-        Configure a new parent of this RPKI entity, given the output of
-        the parent's configure_child command as input.  Reads the parent's
-        response XML, extracts the parent's BPKI and service URI
-        information, cross-certifies the parent's BPKI data into this
-        entity's BPKI, and checks for offers or referrals of publication
-        service.  If a publication offer or referral is present, we
-        generate a request-for-service message to that repository, in case
-        the user wants to avail herself of the referral or offer.
-        """
-
-        x = etree_read(xml_file)
-
-        if x.tag != tag_oob_parent_response:
-            raise BadXMLMessage("Expected %s, got %s", tag_oob_parent_response, x.tag)
-
-        if parent_handle is None:
-            parent_handle = x.get("parent_handle")
-
-        offer    = x.find(tag_oob_offer)
-        referral = x.find(tag_oob_referral)
-
-        if offer is not None:
-            repository_type = "offer"
-            referrer = None
-            referral_authorization = None
-
-        elif referral is not None:
-            repository_type = "referral"
-            referrer = referral.get("referrer")
-            referral_authorization = rpki.x509.SignedReferral(Base64 = referral.text)
-
-        else:
-            repository_type = "none"
-            referrer = None
-            referral_authorization = None
-
-        self.log("Parent calls itself %r, we call it %r" % (x.get("parent_handle"), parent_handle))
-        self.log("Parent calls us %r" % x.get("child_handle"))
-
-        parent = rpki.irdb.models.Parent.objects.get_or_certify(
-            issuer                 = self.resource_ca,
-            handle                 = parent_handle,
-            child_handle           = x.get("child_handle"),
-            parent_handle          = x.get("parent_handle"),
-            service_uri            = x.get("service_uri"),
-            ta                     = rpki.x509.X509(Base64 = x.findtext(tag_oob_parent_bpki_ta)),
-            repository_type        = repository_type,
-            referrer               = referrer,
-            referral_authorization = referral_authorization)[0]
-
-        return self.generate_repository_request(parent), parent_handle
-
-
-    def generate_repository_request(self, parent):
-        """
-        Generate repository request for a given parent.
-        """
-
-        e = Element(tag_oob_publisher_request, nsmap = oob_nsmap, version = oob_version,
-                    publisher_handle = self.handle)
-        B64Element(e, tag_oob_publisher_bpki_ta, self.resource_ca.certificate)
-        if parent.repository_type == "referral":
-            B64Element(e, tag_oob_referral, parent.referral_authorization,
-                       referrer = parent.referrer)
-
-        return etree_wrapper(e, msg = "This is the file to send to the repository operator")
-
-
-    @django.db.transaction.atomic
-    def delete_parent(self, parent_handle):
-        """
-        Delete a parent of this RPKI entity.
-        """
-
-        self.resource_ca.parents.get(handle = parent_handle).delete()
-
-
-    @django.db.transaction.atomic
-    def delete_rootd(self):
-        """
-        Delete rootd associated with this RPKI entity.
-        """
-
-        self.resource_ca.rootd.delete()
-
-
-    @django.db.transaction.atomic
-    def configure_publication_client(self, xml_file, sia_base = None, flat = False):
-        """
-        Configure publication server to know about a new client, given the
-        client's request-for-service message as input.  Reads the client's
-        request for service, cross-certifies the client's BPKI data, and
-        generates a response message containing the repository's BPKI data
-        and service URI.
-        """
-
-        # pylint: disable=E1124
-
-        x = etree_read(xml_file)
-
-        if x.tag != tag_oob_publisher_request:
-            raise BadXMLMessage("Expected %s, got %s", tag_oob_publisher_request, x.tag)
-
-        client_ta = rpki.x509.X509(Base64 = x.findtext(tag_oob_publisher_bpki_ta))
-
-        referral = x.find(tag_oob_referral)
-
-        default_sia_base = "rsync://{self.rsync_server}/{self.rsync_module}/{handle}/".format(
-            self   = self,
-            handle = x.get("publisher_handle"))
-
-        if sia_base is None and flat:
-            self.log("Flat publication structure forced, homing client at top-level")
-            sia_base = default_sia_base
-
-        if sia_base is None and referral is not None:
-            self.log("This looks like a referral, checking")
-            try:
-                referrer = referral.get("referrer")
-                referrer = self.server_ca.clients.get(handle = referrer)
-                referral = rpki.x509.SignedReferral(Base64 = referral.text)
-                referral = referral.unwrap(ta = (referrer.certificate, self.server_ca.certificate))
-                if rpki.x509.X509(Base64 = referral.text) != client_ta:
-                    raise BadXMLMessage("Referral trust anchor does not match")
-                sia_base = referral.get("authorized_sia_base")
-            except rpki.irdb.models.Client.DoesNotExist:
-                self.log("We have no record of the client ({}) alleged to have made this referral".format(referrer))
-
-        if sia_base is None and referral is None:
-            self.log("This might be an offer, checking")
-            try:
-                parent = rpki.irdb.models.ResourceHolderCA.objects.get(children__ta = client_ta)
-                if "/" in parent.repositories.get(ta = self.server_ca.certificate).client_handle:
-                    self.log("Client's parent is not top-level, this is not a valid offer")
-                else:
-                    self.log("Found client and its parent, nesting")
-                    sia_base = "rsync://{self.rsync_server}/{self.rsync_module}/{parent_handle}/{client_handle}/".format(
-                        self          = self,
-                        parent_handle = parent.handle,
-                        client_handle = x.get("publisher_handle"))
-            except rpki.irdb.models.Repository.DoesNotExist:
-                self.log("Found client's parent, but repository isn't set, this shouldn't happen!")
-            except rpki.irdb.models.ResourceHolderCA.DoesNotExist:
-                try:
-                    rpki.irdb.models.Rootd.objects.get(issuer__certificate = client_ta)
-                    self.log("This client's parent is rootd")
-                    sia_base = default_sia_base
-                except rpki.irdb.models.Rootd.DoesNotExist:
-                    self.log("We don't host this client's parent, so we didn't make an offer")
-
-        if sia_base is None:
-            self.log("Don't know where else to nest this client, so defaulting to top-level")
-            sia_base = default_sia_base
-
-        if not sia_base.startswith("rsync://"):
-            raise BadXMLMessage("Malformed sia_base parameter %r, should start with 'rsync://'" % sia_base)
-
-        client_handle = "/".join(sia_base.rstrip("/").split("/")[4:])
-
-        self.log("Client calls itself %r, we call it %r" % (
-            x.get("publisher_handle"), client_handle))
-
-        client = rpki.irdb.models.Client.objects.get_or_certify(
-            issuer   = self.server_ca,
-            handle   = client_handle,
-            ta       = client_ta,
-            sia_base = sia_base)[0]
-
-        return self.generate_repository_response(client), client_handle
-
-
-    def generate_repository_response(self, client):
-        """
-        Generate repository response XML to a given client.
-        """
-
-        service_uri = "http://{host}:{port}/client/{handle}".format(
-            host   = self.cfg.get("pubd_server_host", section = myrpki_section),
-            port   = self.cfg.get("pubd_server_port", section = myrpki_section),
-            handle = client.handle)
-
-        rrdp_uri = self.cfg.get("publication_rrdp_notification_uri", section = myrpki_section, default = "")
-
-        e = Element(tag_oob_repository_response, nsmap = oob_nsmap, version = oob_version,
-                    service_uri = service_uri,
-                    publisher_handle = client.handle,
-                    sia_base = client.sia_base)
-
-        if rrdp_uri:
-            e.set("rrdp_notification_uri", rrdp_uri)
-
-        B64Element(e, tag_oob_repository_bpki_ta, self.server_ca.certificate)
-        return etree_wrapper(e, msg = "Send this file back to the publication client you just configured")
-
-
-    @django.db.transaction.atomic
-    def delete_publication_client(self, client_handle):
-        """
-        Delete a publication client of this RPKI entity.
-        """
-
-        self.server_ca.clients.get(handle = client_handle).delete()
-
-
-    @django.db.transaction.atomic
-    def configure_repository(self, xml_file, parent_handle = None):
-        """
-        Configure a publication repository for this RPKI entity, given the
-        repository's response to our request-for-service message as input.
-        Reads the repository's response, extracts and cross-certifies the
-        BPKI data and service URI, and links the repository data with the
-        corresponding parent data in our local database.
-        """
-
-        x = etree_read(xml_file)
-
-        if x.tag != tag_oob_repository_response:
-            raise BadXMLMessage("Expected %s, got %s", tag_oob_repository_response, x.tag)
-
-        self.log("Repository calls us %r" % (x.get("publisher_handle")))
-
-        if parent_handle is not None:
-            self.log("Explicit parent_handle given")
-            try:
-                if parent_handle == self.handle:
-                    turtle = self.resource_ca.rootd
-                else:
-                    turtle = self.resource_ca.parents.get(handle = parent_handle)
-            except (rpki.irdb.models.Parent.DoesNotExist, rpki.irdb.models.Rootd.DoesNotExist):
-                self.log("Could not find parent %r in our database" % parent_handle)
-                raise CouldntFindRepoParent
-
-        else:
-            # In theory this could be rewritten using an .exists() filter.
-            turtles = []
-            for parent in self.resource_ca.parents.all():
-                try:
-                    _ = parent.repository               # pylint: disable=W0612
-                except rpki.irdb.models.Repository.DoesNotExist:
-                    turtles.append(parent)
-            try:
-                _ = self.resource_ca.rootd.repository   # pylint: disable=W0612
-            except rpki.irdb.models.Repository.DoesNotExist:
-                turtles.append(self.resource_ca.rootd)
-            except rpki.irdb.models.Rootd.DoesNotExist:
-                pass
-            if len(turtles) != 1:
-                self.log("No explicit parent_handle given and unable to guess")
-                raise CouldntFindRepoParent
-            turtle = turtles[0]
-            if isinstance(turtle, rpki.irdb.models.Rootd):
-                parent_handle = self.handle
-            else:
-                parent_handle = turtle.handle
-            self.log("No explicit parent_handle given, guessing parent {}".format(parent_handle))
-
-        rpki.irdb.models.Repository.objects.get_or_certify(
-            issuer                = self.resource_ca,
-            handle                = parent_handle,
-            client_handle         = x.get("publisher_handle"),
-            service_uri           = x.get("service_uri"),
-            sia_base              = x.get("sia_base"),
-            rrdp_notification_uri = x.get("rrdp_notification_uri"),
-            ta                    = rpki.x509.X509(Base64 = x.findtext(tag_oob_repository_bpki_ta)),
-            turtle                = turtle)
-
-
-    @django.db.transaction.atomic
-    def delete_repository(self, repository_handle):
-        """
-        Delete a repository of this RPKI entity.
-        """
-
-        self.resource_ca.repositories.get(handle = repository_handle).delete()
-
-
-    @django.db.transaction.atomic
-    def renew_children(self, child_handle, valid_until = None):
-        """
-        Update validity period for one child entity or, if child_handle is
-        None, for all child entities.
-        """
-
-        if child_handle is None:
-            children = self.resource_ca.children.all()
-        else:
-            children = self.resource_ca.children.filter(handle = child_handle)
-
-=======
         else:
             proposed_sia_base = repo.sia_base + child.handle + "/"
             referral_cert = rpki.irdb.models.Referral.objects.get_or_certify(issuer = self.resource_ca)[0]
@@ -1547,7 +918,6 @@
         else:
             children = self.resource_ca.children.filter(handle = child_handle)
 
->>>>>>> b3ae5c98
         if valid_until is None:
             valid_until = rpki.sundial.now() + rpki.sundial.timedelta(days = 365)
         else:
@@ -1646,13 +1016,8 @@
         grouped = {}
 
         # format:  p/n-m asn group
-<<<<<<< HEAD
-        for pnm, asn, group in csv_reader(csv_file, columns = 3):
-            key = (asn, group)
-=======
         for pnm, asn, group in csv_reader(csv_file, columns = 3, min_columns = 2):
             key = (asn, group or pnm)
->>>>>>> b3ae5c98
             if key not in grouped:
                 grouped[key] = []
             grouped[key].append(pnm)
@@ -1703,7 +1068,6 @@
                 self.resource_ca.ghostbuster_requests.create(vcard = "".join(vcard), parent = parent)
                 vcard = []
 
-<<<<<<< HEAD
 
     def call_rpkid(self, q_msg, suppress_error_check = False):
         """
@@ -1730,35 +1094,7 @@
         if not suppress_error_check:
             self.check_error_report(r_msg)
         return r_msg
-=======
-
-    def call_rpkid(self, q_msg, suppress_error_check = False):
-        """
-        Issue a call to rpkid, return result.
-        """
-
-        url = "http://%s:%s/left-right" % (
-            self.cfg.get("rpkid_server_host", section = myrpki_section),
-            self.cfg.get("rpkid_server_port", section = myrpki_section))
-
-        rpkid = self.server_ca.ee_certificates.get(purpose = "rpkid")
-        irbe  = self.server_ca.ee_certificates.get(purpose = "irbe")
-
-        r_msg = rpki.http_simple.client(
-            proto_cms_msg = rpki.left_right.cms_msg,
-            client_key    = irbe.private_key,
-            client_cert   = irbe.certificate,
-            server_ta     = self.server_ca.certificate,
-            server_cert   = rpkid.certificate,
-            url           = url,
-            q_msg         = q_msg,
-            debug         = self.show_xml)
-
-        if not suppress_error_check:
-            self.check_error_report(r_msg)
-        return r_msg
-
->>>>>>> b3ae5c98
+
 
     def _rpkid_tenant_control(self, *bools):
         assert all(isinstance(b, str) for b in bools)
@@ -1768,15 +1104,6 @@
             q_pdu.set(b, "yes")
         return self.call_rpkid(q_msg)
 
-<<<<<<< HEAD
-    def _rpkid_tenant_control(self, *bools):
-        assert all(isinstance(b, str) for b in bools)
-        q_msg = self.compose_left_right_query()
-        q_pdu = SubElement(q_msg, rpki.left_right.tag_tenant, action = "set", tenant_handle = self.handle)
-        for b in bools:
-            q_pdu.set(b, "yes")
-        return self.call_rpkid(q_msg)
-
 
     def run_rpkid_now(self):
         """
@@ -1804,36 +1131,7 @@
         """
 
         return self._rpkid_tenant_control("reissue")
-=======
-
-    def run_rpkid_now(self):
-        """
-        Poke rpkid to immediately run the cron job for the current handle.
-
-        This method is used by the GUI when a user has changed something in the
-        IRDB (ghostbuster, roa) which does not require a full synchronize() call,
-        to force the object to be immediately issued.
-        """
-
-        return self._rpkid_tenant_control("run_now")
-
-
-    def publish_world_now(self):
-        """
-        Poke rpkid to (re)publish everything for the current handle.
-        """
-
-        return self._rpkid_tenant_control("publish_world_now")
-
-
-    def reissue(self):
-        """
-        Poke rpkid to reissue everything for the current handle.
-        """
-
-        return self._rpkid_tenant_control("reissue")
-
->>>>>>> b3ae5c98
+
 
     def rekey(self):
         """
@@ -1843,15 +1141,6 @@
 
         return self._rpkid_tenant_control("rekey")
 
-<<<<<<< HEAD
-    def rekey(self):
-        """
-        Poke rpkid to rekey all RPKI certificates received for the current
-        handle.
-        """
-
-        return self._rpkid_tenant_control("rekey")
-
 
     def revoke(self):
         """
@@ -1860,15 +1149,6 @@
 
         return self._rpkid_tenant_control("revoke")
 
-=======
-
-    def revoke(self):
-        """
-        Poke rpkid to revoke old RPKI keys for the current handle.
-        """
-
-        return self._rpkid_tenant_control("revoke")
-
 
     def revoke_forgotten(self):
         """
@@ -1876,16 +1156,7 @@
         """
 
         return self._rpkid_tenant_control("revoke_forgotten")
->>>>>>> b3ae5c98
-
-    def revoke_forgotten(self):
-        """
-        Poke rpkid to revoke old forgotten RPKI keys for the current handle.
-        """
-
-        return self._rpkid_tenant_control("revoke_forgotten")
-
-<<<<<<< HEAD
+
 
     def clear_all_sql_cms_replay_protection(self):
         """
@@ -1909,30 +1180,6 @@
                            client_handle = client.handle, clear_replay_protection = "yes")
             self.call_pubd(q_msg)
 
-=======
-    def clear_all_sql_cms_replay_protection(self):
-        """
-        Tell rpkid and pubd to clear replay protection for all SQL-based
-        entities.  This is a fairly blunt instrument, but as we don't
-        expect this to be necessary except in the case of gross
-        misconfiguration, it should suffice.
-        """
-
-        if self.run_rpkid:
-            q_msg = self.compose_left_right_query()
-            for ca in rpki.irdb.models.ResourceHolderCA.objects.all():
-                SubElement(q_msg, rpki.left_right.tag_tenant, action = "set",
-                           tenant_handle = ca.handle, clear_replay_protection = "yes")
-            self.call_rpkid(q_msg)
-
-        if self.run_pubd:
-            q_msg = self._compose_publication_control_query()
-            for client in self.server_ca.clients.all():
-                SubElement(q_msg, rpki.publication_control.tag_client, action = "set",
-                           client_handle = client.handle, clear_replay_protection = "yes")
-            self.call_pubd(q_msg)
-
->>>>>>> b3ae5c98
 
     def call_pubd(self, q_msg):
         """
@@ -1942,362 +1189,6 @@
         url = "http://%s:%s/control" % (
             self.cfg.get("pubd_server_host", section = myrpki_section),
             self.cfg.get("pubd_server_port", section = myrpki_section))
-<<<<<<< HEAD
-
-        pubd = self.server_ca.ee_certificates.get(purpose = "pubd")
-        irbe = self.server_ca.ee_certificates.get(purpose = "irbe")
-
-        r_msg = rpki.http_simple.client(
-            proto_cms_msg = rpki.publication_control.cms_msg,
-            client_key    = irbe.private_key,
-            client_cert   = irbe.certificate,
-            server_ta     = self.server_ca.certificate,
-            server_cert   = pubd.certificate,
-            url           = url,
-            q_msg         = q_msg,
-            debug         = self.show_xml)
-
-        self.check_error_report(r_msg)
-        return r_msg
-
-
-    def check_error_report(self, r_msg):
-        """
-        Check a response from rpkid or pubd for error_report PDUs, log and
-        throw exceptions as needed.
-        """
-
-        failed = False
-        for r_pdu in r_msg.getiterator(rpki.left_right.tag_report_error):
-            failed = True
-            self.log("rpkid reported failure: %s" % r_pdu.get("error_code"))
-            if r_pdu.text:
-                self.log(r_pdu.text)
-        for r_pdu in r_msg.getiterator(rpki.publication_control.tag_report_error):
-            failed = True
-            self.log("pubd reported failure: %s" % r_pdu.get("error_code"))
-            if r_pdu.text:
-                self.log(r_pdu.text)
-        if failed:
-            raise CouldntTalkToDaemon
-
-
-    @django.db.transaction.atomic
-    def synchronize(self, *handles_to_poke):
-        """
-        Configure RPKI daemons with the data built up by the other
-        commands in this program.  Commands which modify the IRDB and want
-        to whack everything into sync should call this when they're done,
-        but be warned that this can be slow with a lot of CAs.
-
-        Any arguments given are handles of CAs which should be poked with a
-        <tenant run_now="yes"/> operation.
-        """
-
-        for ca in rpki.irdb.models.ResourceHolderCA.objects.all():
-            self.synchronize_rpkid_one_ca_core(ca, ca.handle in handles_to_poke)
-        self.synchronize_pubd_core()
-        self.synchronize_rpkid_deleted_core()
-
-
-    @django.db.transaction.atomic
-    def synchronize_ca(self, ca = None, poke = False):
-        """
-        Synchronize one CA.  Most commands which modify a CA should call
-        this.  CA to synchronize defaults to the current resource CA.
-        """
-
-        if ca is None:
-            ca = self.resource_ca
-        self.synchronize_rpkid_one_ca_core(ca, poke)
-
-
-    @django.db.transaction.atomic
-    def synchronize_deleted_ca(self):
-        """
-        Delete CAs which are present in rpkid's database but not in the
-        IRDB.
-        """
-
-        self.synchronize_rpkid_deleted_core()
-
-
-    @django.db.transaction.atomic
-    def synchronize_pubd(self):
-        """
-        Synchronize pubd.  Most commands which modify pubd should call this.
-        """
-
-        self.synchronize_pubd_core()
-
-
-    def synchronize_rpkid_one_ca_core(self, ca, poke = False):
-        """
-        Synchronize one CA.  This is the core synchronization code.  Don't
-        call this directly, instead call one of the methods that calls
-        this inside a Django commit wrapper.
-
-        This method configures rpkid with data built up by the other
-        commands in this program.  Most commands which modify IRDB values
-        related to rpkid should call this when they're done.
-
-        If poke is True, we append a left-right run_now operation for this
-        CA to the end of whatever other commands this method generates.
-        """
-
-        # pylint: disable=C0330
-
-        # We can use a single BSC for everything -- except BSC key
-        # rollovers.  Drive off that bridge when we get to it.
-
-        bsc_handle = "bsc"
-
-        # A default RPKI CRL cycle time of six hours seems sane.  One
-        # might make a case for a day instead, but we've been running with
-        # six hours for a while now and haven't seen a lot of whining.
-
-        tenant_crl_interval = self.cfg.getint("tenant_crl_interval", 6 * 60 * 60, section = myrpki_section)
-
-        # regen_margin now just controls how long before RPKI certificate
-        # expiration we should regenerate; it used to control the interval
-        # before RPKI CRL staleness at which to regenerate the CRL, but
-        # using the same timer value for both of these is hopeless.
-        #
-        # A default regeneration margin of two weeks gives enough time for
-        # humans to react.  We add a two hour fudge factor in the hope
-        # that this will regenerate certificates just *before* the
-        # companion cron job warns of impending doom.
-
-        tenant_regen_margin = self.cfg.getint("tenant_regen_margin", 14 * 24 * 60 * 60 + 2 * 60, section = myrpki_section)
-
-        # See what rpkid already has on file for this entity.
-
-        q_msg = self.compose_left_right_query()
-        SubElement(q_msg, rpki.left_right.tag_tenant,     action = "get",  tenant_handle = ca.handle)
-        SubElement(q_msg, rpki.left_right.tag_bsc,        action = "list", tenant_handle = ca.handle)
-        SubElement(q_msg, rpki.left_right.tag_repository, action = "list", tenant_handle = ca.handle)
-        SubElement(q_msg, rpki.left_right.tag_parent,     action = "list", tenant_handle = ca.handle)
-        SubElement(q_msg, rpki.left_right.tag_child,      action = "list", tenant_handle = ca.handle)
-
-        r_msg = self.call_rpkid(q_msg, suppress_error_check = True)
-
-        self.check_error_report(r_msg)
-
-        tenant_pdu      = r_msg.find(rpki.left_right.tag_tenant)
-
-        bsc_pdus        = dict((r_pdu.get("bsc_handle"), r_pdu)
-                               for r_pdu in r_msg.getiterator(rpki.left_right.tag_bsc))
-        repository_pdus = dict((r_pdu.get("repository_handle"), r_pdu)
-                               for r_pdu in r_msg.getiterator(rpki.left_right.tag_repository))
-        parent_pdus     = dict((r_pdu.get("parent_handle"), r_pdu)
-                               for r_pdu in r_msg.getiterator(rpki.left_right.tag_parent))
-        child_pdus      = dict((r_pdu.get("child_handle"), r_pdu)
-                               for r_pdu in r_msg.getiterator(rpki.left_right.tag_child))
-
-        q_msg = self.compose_left_right_query()
-
-        tenant_cert = rpki.irdb.models.HostedCA.objects.get_or_certify(
-            issuer = self.server_ca,
-            hosted = ca)[0]
-
-        # There should be exactly one <tenant/> object per hosted entity, by definition
-
-        if (tenant_pdu is None or
-            tenant_pdu.get("crl_interval") != str(tenant_crl_interval) or
-            tenant_pdu.get("regen_margin") != str(tenant_regen_margin) or
-            tenant_pdu.findtext(rpki.left_right.tag_bpki_cert, "").decode("base64") != tenant_cert.certificate.get_DER()):
-            q_pdu = SubElement(q_msg, rpki.left_right.tag_tenant,
-                               action = "create" if tenant_pdu is None else "set",
-                               tag = "tenant",
-                               tenant_handle = ca.handle,
-                               crl_interval = str(tenant_crl_interval),
-                               regen_margin = str(tenant_regen_margin))
-            SubElement(q_pdu, rpki.left_right.tag_bpki_cert).text = ca.certificate.get_Base64()
-
-        # In general we only need one <bsc/> per <tenant/>.  BSC objects
-        # are a little unusual in that the keypair and PKCS #10
-        # subelement are generated by rpkid, so complete setup requires
-        # two round trips.
-
-        bsc_pdu = bsc_pdus.pop(bsc_handle, None)
-
-        if bsc_pdu is None or bsc_pdu.find(rpki.left_right.tag_pkcs10_request) is None:
-            SubElement(q_msg, rpki.left_right.tag_bsc,
-                       action = "create" if bsc_pdu is None else "set",
-                       tag = "bsc",
-                       tenant_handle = ca.handle,
-                       bsc_handle = bsc_handle,
-                       generate_keypair = "yes")
-
-        for bsc_handle in bsc_pdus:
-            SubElement(q_msg, rpki.left_right.tag_bsc,
-                       action = "destroy", tenant_handle = ca.handle, bsc_handle = bsc_handle)
-
-        # If we've already got actions queued up, run them now, so we
-        # can finish setting up the BSC before anything tries to use it.
-
-        if len(q_msg) > 0:
-            SubElement(q_msg, rpki.left_right.tag_bsc, action = "list", tag = "bsc", tenant_handle = ca.handle)
-            r_msg = self.call_rpkid(q_msg)
-            bsc_pdus = dict((r_pdu.get("bsc_handle"), r_pdu)
-                            for r_pdu in r_msg.getiterator(rpki.left_right.tag_bsc)
-                            if r_pdu.get("action") == "list")
-            bsc_pdu = bsc_pdus.pop(bsc_handle, None)
-
-        q_msg = self.compose_left_right_query()
-
-        bsc_pkcs10 = bsc_pdu.find(rpki.left_right.tag_pkcs10_request)
-        assert bsc_pkcs10 is not None
-
-        bsc = rpki.irdb.models.BSC.objects.get_or_certify(
-            issuer = ca,
-            handle = bsc_handle,
-            pkcs10 = rpki.x509.PKCS10(Base64 = bsc_pkcs10.text))[0]
-
-        if (bsc_pdu.findtext(rpki.left_right.tag_signing_cert,     "").decode("base64") != bsc.certificate.get_DER() or
-            bsc_pdu.findtext(rpki.left_right.tag_signing_cert_crl, "").decode("base64") != ca.latest_crl.get_DER()):
-            q_pdu = SubElement(q_msg, rpki.left_right.tag_bsc,
-                               action = "set",
-                               tag = "bsc",
-                               tenant_handle = ca.handle,
-                               bsc_handle = bsc_handle)
-            SubElement(q_pdu, rpki.left_right.tag_signing_cert).text = bsc.certificate.get_Base64()
-            SubElement(q_pdu, rpki.left_right.tag_signing_cert_crl).text = ca.latest_crl.get_Base64()
-
-        # At present we need one <repository/> per <parent/>, not because
-        # rpkid requires that, but because pubd does.  pubd probably should
-        # be fixed to support a single client allowed to update multiple
-        # trees, but for the moment the easiest way forward is just to
-        # enforce a 1:1 mapping between <parent/> and <repository/> objects
-
-        for repository in ca.repositories.all():
-
-            repository_pdu = repository_pdus.pop(repository.handle, None)
-
-            if (repository_pdu is None or
-                repository_pdu.get("bsc_handle") != bsc_handle or
-                repository_pdu.get("peer_contact_uri") != repository.service_uri or
-                repository_pdu.get("rrdp_notification_uri") != repository.rrdp_notification_uri or
-                repository_pdu.findtext(rpki.left_right.tag_bpki_cert, "").decode("base64") != repository.certificate.get_DER()):
-                q_pdu = SubElement(q_msg, rpki.left_right.tag_repository,
-                                   action = "create" if repository_pdu is None else "set",
-                                   tag = repository.handle,
-                                   tenant_handle = ca.handle,
-                                   repository_handle = repository.handle,
-                                   bsc_handle = bsc_handle,
-                                   peer_contact_uri = repository.service_uri)
-                if repository.rrdp_notification_uri:
-                    q_pdu.set("rrdp_notification_uri", repository.rrdp_notification_uri)
-                SubElement(q_pdu, rpki.left_right.tag_bpki_cert).text = repository.certificate.get_Base64()
-
-        for repository_handle in repository_pdus:
-            SubElement(q_msg, rpki.left_right.tag_repository, action = "destroy",
-                       tenant_handle = ca.handle, repository_handle = repository_handle)
-
-        # <parent/> setup code currently assumes 1:1 mapping between
-        # <repository/> and <parent/>, and further assumes that the handles
-        # for an associated pair are the identical (that is:
-        # parent.repository_handle == parent.parent_handle).
-        #
-        # If no such repository exists, our choices are to ignore the
-        # parent entry or throw an error.  For now, we ignore the parent.
-
-        for parent in ca.parents.all():
-
-            try:
-                parent_pdu = parent_pdus.pop(parent.handle, None)
-
-                if (parent_pdu is None or
-                    parent_pdu.get("bsc_handle") != bsc_handle or
-                    parent_pdu.get("repository_handle") != parent.handle or
-                    parent_pdu.get("peer_contact_uri") != parent.service_uri or
-                    parent_pdu.get("sia_base") != parent.repository.sia_base or
-                    parent_pdu.get("sender_name") != parent.child_handle or
-                    parent_pdu.get("recipient_name") != parent.parent_handle or
-                    parent_pdu.findtext(rpki.left_right.tag_bpki_cert, "").decode("base64") != parent.certificate.get_DER()):
-                    q_pdu = SubElement(q_msg, rpki.left_right.tag_parent,
-                                       action = "create" if parent_pdu is None else "set",
-                                       tag = parent.handle,
-                                       tenant_handle = ca.handle,
-                                       parent_handle = parent.handle,
-                                       bsc_handle = bsc_handle,
-                                       repository_handle = parent.handle,
-                                       peer_contact_uri = parent.service_uri,
-                                       sia_base = parent.repository.sia_base,
-                                       sender_name = parent.child_handle,
-                                       recipient_name = parent.parent_handle)
-                    SubElement(q_pdu, rpki.left_right.tag_bpki_cert).text = parent.certificate.get_Base64()
-
-            except rpki.irdb.models.Repository.DoesNotExist:
-                pass
-
-        try:
-
-            parent_pdu = parent_pdus.pop(ca.handle, None)
-
-            if (parent_pdu is None or
-                parent_pdu.get("bsc_handle") != bsc_handle or
-                parent_pdu.get("repository_handle") != ca.handle or
-                parent_pdu.get("peer_contact_uri") != ca.rootd.service_uri or
-                parent_pdu.get("sia_base") != ca.rootd.repository.sia_base or
-                parent_pdu.get("sender_name") != ca.handle or
-                parent_pdu.get("recipient_name") != ca.handle or
-                parent_pdu.findtext(rpki.left_right.tag_bpki_cert).decode("base64") != ca.rootd.certificate.get_DER()):
-                q_pdu = SubElement(q_msg, rpki.left_right.tag_parent,
-                                   action = "create" if parent_pdu is None else "set",
-                                   tag = ca.handle,
-                                   tenant_handle = ca.handle,
-                                   parent_handle = ca.handle,
-                                   bsc_handle = bsc_handle,
-                                   repository_handle = ca.handle,
-                                   peer_contact_uri = ca.rootd.service_uri,
-                                   sia_base = ca.rootd.repository.sia_base,
-                                   sender_name = ca.handle,
-                                   recipient_name = ca.handle)
-                SubElement(q_pdu, rpki.left_right.tag_bpki_cert).text = ca.rootd.certificate.get_Base64()
-
-        except rpki.irdb.models.Rootd.DoesNotExist:
-            pass
-
-        for parent_handle in parent_pdus:
-            SubElement(q_msg, rpki.left_right.tag_parent, action = "destroy",
-                       tenant_handle = ca.handle, parent_handle = parent_handle)
-
-        # Children are simpler than parents, because they call us, so no URL
-        # to construct and figuring out what certificate to use is their
-        # problem, not ours.
-
-        for child in ca.children.all():
-
-            child_pdu = child_pdus.pop(child.handle, None)
-
-            if (child_pdu is None or
-                child_pdu.get("bsc_handle") != bsc_handle or
-                child_pdu.findtext(rpki.left_right.tag_bpki_cert).decode("base64") != child.certificate.get_DER()):
-                q_pdu = SubElement(q_msg, rpki.left_right.tag_child,
-                                   action = "create" if child_pdu is None else "set",
-                                   tag = child.handle,
-                                   tenant_handle = ca.handle,
-                                   child_handle = child.handle,
-                                   bsc_handle = bsc_handle)
-                SubElement(q_pdu, rpki.left_right.tag_bpki_cert).text = child.certificate.get_Base64()
-
-        for child_handle in child_pdus:
-            SubElement(q_msg, rpki.left_right.tag_child, action = "destroy",
-                       tenant_handle = ca.handle, child_handle = child_handle)
-
-        # If caller wants us to poke rpkid, add that to the very end of the message
-
-        if poke:
-            SubElement(q_msg, rpki.left_right.tag_tenant, action = "set", tenant_handle = ca.handle, run_now = "yes")
-
-        # If we changed anything, ship updates off to rpkid.
-
-        if len(q_msg) > 0:
-            self.call_rpkid(q_msg)
-
-
-=======
 
         pubd = self.server_ca.ee_certificates.get(purpose = "pubd")
         irbe = self.server_ca.ee_certificates.get(purpose = "irbe")
@@ -2642,14 +1533,12 @@
             self.call_rpkid(q_msg)
 
 
->>>>>>> b3ae5c98
     def synchronize_pubd_core(self):
         """
         Configure pubd with data built up by the other commands in this
         program.  This is the core synchronization code.  Don't call this
         directly, instead call a methods that calls this inside a Django
         commit wrapper.
-<<<<<<< HEAD
 
         This method configures pubd with data built up by the other
         commands in this program.  Commands which modify IRDB fields
@@ -2688,107 +1577,16 @@
                                    base_uri = client.sia_base)
                 SubElement(q_pdu, rpki.publication_control.tag_bpki_cert).text = client.certificate.get_Base64()
 
-        # rootd instances are also a weird sort of client
-
-        for rootd in rpki.irdb.models.Rootd.objects.all():
-
-            client_handle = rootd.issuer.handle + "-root"
-            client_pdu = client_pdus.pop(client_handle, None)
-            sia_base = "rsync://%s/%s/%s/" % (self.rsync_server, self.rsync_module, client_handle)
-
-            if (client_pdu is None or
-                client_pdu.get("base_uri") != sia_base or
-                client_pdu.findtext(rpki.publication_control.tag_bpki_cert, "").decode("base64") != rootd.issuer.certificate.get_DER()):
-                q_pdu = SubElement(q_msg, rpki.publication_control.tag_client,
-                                   action = "create" if client_pdu is None else "set",
-                                   client_handle = client_handle,
-                                   base_uri = sia_base)
-                SubElement(q_pdu, rpki.publication_control.tag_bpki_cert).text = rootd.issuer.certificate.get_Base64()
-
         # Delete any unknown clients
 
         for client_handle in client_pdus:
             SubElement(q_msg, rpki.publication_control.tag_client, action = "destroy", client_handle = client_handle)
 
         # If we changed anything, ship updates off to pubd
-=======
-
-        This method configures pubd with data built up by the other
-        commands in this program.  Commands which modify IRDB fields
-        related to pubd should call this when they're done.
-        """
-
-        # pylint: disable=C0330
-
-        # If we're not running pubd, the rest of this is a waste of time
-
-        if not self.run_pubd:
-            return
-
-        # See what pubd already has on file
-
-        q_msg = self._compose_publication_control_query()
-        SubElement(q_msg, rpki.publication_control.tag_client, action = "list")
-        r_msg = self.call_pubd(q_msg)
-        client_pdus = dict((r_pdu.get("client_handle"), r_pdu)
-                           for r_pdu in r_msg)
-
-        # Check all clients
-
-        q_msg = self._compose_publication_control_query()
-
-        for client in self.server_ca.clients.all():
-
-            client_pdu = client_pdus.pop(client.handle, None)
-
-            if (client_pdu is None or
-                client_pdu.get("base_uri") != client.sia_base or
-                client_pdu.findtext(rpki.publication_control.tag_bpki_cert, "").decode("base64") != client.certificate.get_DER()):
-                q_pdu = SubElement(q_msg, rpki.publication_control.tag_client,
-                                   action = "create" if client_pdu is None else "set",
-                                   client_handle = client.handle,
-                                   base_uri = client.sia_base)
-                SubElement(q_pdu, rpki.publication_control.tag_bpki_cert).text = client.certificate.get_Base64()
-
-        # Delete any unknown clients
-
-        for client_handle in client_pdus:
-            SubElement(q_msg, rpki.publication_control.tag_client, action = "destroy", client_handle = client_handle)
-
-        # If we changed anything, ship updates off to pubd
 
         if len(q_msg) > 0:
             self.call_pubd(q_msg)
 
-
-    def synchronize_rpkid_deleted_core(self):
-        """
-        Remove any <tenant/> objects present in rpkid's database but not
-        present in the IRDB.  This is the core synchronization code.
-        Don't call this directly, instead call a methods that calls this
-        inside a Django commit wrapper.
-        """
-
-        q_msg = self.compose_left_right_query()
-        SubElement(q_msg, rpki.left_right.tag_tenant, action = "list")
-        r_msg = self.call_rpkid(q_msg)
-
-        tenant_handles = set(s.get("tenant_handle") for s in r_msg)
-        ca_handles = set(ca.handle for ca in rpki.irdb.models.ResourceHolderCA.objects.all())
-        assert ca_handles <= tenant_handles
-
-        q_msg = self.compose_left_right_query()
-        for handle in (tenant_handles - ca_handles):
-            SubElement(q_msg, rpki.left_right.tag_tenant, action = "destroy", tenant_handle = handle)
-
-        if len(q_msg) > 0:
-            self.call_rpkid(q_msg)
->>>>>>> b3ae5c98
-
-        if len(q_msg) > 0:
-            self.call_pubd(q_msg)
-
-<<<<<<< HEAD
 
     def synchronize_rpkid_deleted_core(self):
         """
@@ -2861,55 +1659,6 @@
             if not valid_until:
                 valid_until = x.get("valid_until")
 
-=======
-    @django.db.transaction.atomic
-    def add_ee_certificate_request(self, pkcs10, resources):
-        """
-        Check a PKCS #10 request to see if it complies with the
-        specification for a RPKI EE certificate; if it does, add an
-        EECertificateRequest for it to the IRDB.
-
-        Not yet sure what we want for update and delete semantics here, so
-        for the moment this is straight addition.  See methods like
-        .load_asns() and .load_prefixes() for other strategies.
-        """
-
-        pkcs10.check_valid_request_ee()
-        ee_request = self.resource_ca.ee_certificate_requests.create(
-            pkcs10      = pkcs10,
-            gski        = pkcs10.gSKI(),
-            valid_until = resources.valid_until)
-        for r in resources.asn:
-            ee_request.asns.create(start_as = str(r.min), end_as = str(r.max))
-        for r in resources.v4:
-            ee_request.address_ranges.create(start_ip = str(r.min), end_ip = str(r.max), version = 4)
-        for r in resources.v6:
-            ee_request.address_ranges.create(start_ip = str(r.min), end_ip = str(r.max), version = 6)
-
-
-    @django.db.transaction.atomic
-    def add_router_certificate_request(self, xml_file, valid_until = None):
-        """
-        Read XML file containing one or more router certificate requests,
-        attempt to add request(s) to IRDB.
-
-        Check each PKCS #10 request to see if it complies with the
-        specification for a router certificate; if it does, create an EE
-        certificate request for it along with the ASN resources and
-        router-ID supplied in the XML.
-        """
-
-        x = etree_read(xml_file, schema = rpki.relaxng.router_certificate)
-
-        for x in x.getiterator(tag_router_certificate_request):
-
-            pkcs10 = rpki.x509.PKCS10(Base64 = x.text)
-            router_id = long(x.get("router_id"))
-            asns = rpki.resource_set.resource_set_as(x.get("asn"))
-            if not valid_until:
-                valid_until = x.get("valid_until")
-
->>>>>>> b3ae5c98
             if valid_until and isinstance(valid_until, (str, unicode)):
                 valid_until = rpki.sundial.datetime.fromXMLtime(valid_until)
 
