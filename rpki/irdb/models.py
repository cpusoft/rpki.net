--- conflicted
+++ resolved
@@ -338,28 +338,10 @@
 class Referral(EECertificate):
     issuer = django.db.models.OneToOneField(ResourceHolderCA, related_name = "referral_certificate")
     objects = ResourceHolderEEManager()
-<<<<<<< HEAD
 
     @property
     def subject_name(self):
         return rpki.x509.X501DN.from_cn("%s BPKI Referral EE" % self.issuer.handle)
-
-class Turtle(django.db.models.Model):
-    service_uri = django.db.models.CharField(max_length = 255)
-
-class Rootd(EECertificate, Turtle):
-    issuer = django.db.models.OneToOneField(ResourceHolderCA, related_name = "rootd")
-    objects = ResourceHolderEEManager()
-
-    @property
-    def subject_name(self):
-        return rpki.x509.X501DN.from_cn("%s BPKI rootd EE" % self.issuer.handle)
-=======
-
-    @property
-    def subject_name(self):
-        return rpki.x509.X501DN.from_cn("%s BPKI Referral EE" % self.issuer.handle)
->>>>>>> b3ae5c98
 
 class BSC(Certificate):
     issuer = django.db.models.ForeignKey(ResourceHolderCA, related_name = "bscs")
@@ -453,25 +435,17 @@
     class Meta:
         unique_together = ("child", "start_ip", "end_ip", "version")
 
-<<<<<<< HEAD
-class Parent(CrossCertification, Turtle):
-    issuer = django.db.models.ForeignKey(ResourceHolderCA, related_name = "parents")
-=======
 class Parent(CrossCertification):
     issuer = django.db.models.ForeignKey(ResourceHolderCA, related_name = "parents")
     service_uri = django.db.models.CharField(max_length = 255)
->>>>>>> b3ae5c98
     parent_handle = HandleField()
     child_handle  = HandleField()
     repository_type = EnumField(choices = ("none", "offer", "referral"))
     referrer = HandleField(null = True, blank = True)
     referral_authorization = SignedReferralField(null = True, blank = True)
-<<<<<<< HEAD
-=======
     asn_resources = django.db.models.TextField(blank = True)  # root only
     ipv4_resources = django.db.models.TextField(blank = True) # root only
     ipv6_resources = django.db.models.TextField(blank = True) # root only
->>>>>>> b3ae5c98
 
     # This shouldn't be necessary
     class Meta:
@@ -505,17 +479,11 @@
 
     def as_roa_prefix(self):
         if self.version == 'IPv4':
-<<<<<<< HEAD
-            return rpki.resource_set.roa_prefix_ipv4(rpki.POW.IPAddress(self.prefix), self.prefixlen, self.max_prefixlen)
-        else:
-            return rpki.resource_set.roa_prefix_ipv6(rpki.POW.IPAddress(self.prefix), self.prefixlen, self.max_prefixlen)
-=======
             return rpki.resource_set.roa_prefix_ipv4(rpki.POW.IPAddress(self.prefix), 
                                                      self.prefixlen, self.max_prefixlen)
         else:
             return rpki.resource_set.roa_prefix_ipv6(rpki.POW.IPAddress(self.prefix), 
                                                      self.prefixlen, self.max_prefixlen)
->>>>>>> b3ae5c98
 
     def as_resource_range(self):
         return self.as_roa_prefix().to_resource_range()
@@ -570,11 +538,7 @@
     service_uri = django.db.models.CharField(max_length = 255)
     sia_base = django.db.models.TextField()
     rrdp_notification_uri = django.db.models.TextField(null = True)
-<<<<<<< HEAD
-    turtle = django.db.models.OneToOneField(Turtle, related_name = "repository")
-=======
     parent = django.db.models.OneToOneField(Parent, related_name = "repository")
->>>>>>> b3ae5c98
 
     # This shouldn't be necessary
     class Meta:
