# Copyright (C) 2013, 2016  SPARTA, Inc. a Parsons Company
#
# Permission to use, copy, modify, and distribute this software for any
# purpose with or without fee is hereby granted, provided that the above
# copyright notice and this permission notice appear in all copies.
#
# THE SOFTWARE IS PROVIDED "AS IS" AND SPARTA DISCLAIMS ALL WARRANTIES WITH
# REGARD TO THIS SOFTWARE INCLUDING ALL IMPLIED WARRANTIES OF MERCHANTABILITY
# AND FITNESS.  IN NO EVENT SHALL SPARTA BE LIABLE FOR ANY SPECIAL, DIRECT,
# INDIRECT, OR CONSEQUENTIAL DAMAGES OR ANY DAMAGES WHATSOEVER RESULTING FROM
# LOSS OF USE, DATA OR PROFITS, WHETHER IN AN ACTION OF CONTRACT, NEGLIGENCE
# OR OTHER TORTIOUS ACTION, ARISING OUT OF OR IN CONNECTION WITH THE USE OR
# PERFORMANCE OF THIS SOFTWARE.

"""
This module contains utility functions for use in standalone scripts.
"""

__version__ = '$Id$'


def setup():
    """
    Configure Django enough to use the ORM.
    """

    import os

<<<<<<< HEAD
    # If this doesn't work, try changing it to "rpki.django_settings.gui".
    os.environ.update(DJANGO_SETTINGS_MODULE = "rpki.django_settings.irdb")
    #os.environ.update(DJANGO_SETTINGS_MODULE = "rpki.django_settings.gui")
=======
    os.environ.update(DJANGO_SETTINGS_MODULE = "rpki.django_settings.gui")
>>>>>>> b3ae5c98

    # Initialize Django.
    import django
    django.setup()<|MERGE_RESOLUTION|>--- conflicted
+++ resolved
@@ -26,13 +26,7 @@
 
     import os
 
-<<<<<<< HEAD
-    # If this doesn't work, try changing it to "rpki.django_settings.gui".
-    os.environ.update(DJANGO_SETTINGS_MODULE = "rpki.django_settings.irdb")
-    #os.environ.update(DJANGO_SETTINGS_MODULE = "rpki.django_settings.gui")
-=======
     os.environ.update(DJANGO_SETTINGS_MODULE = "rpki.django_settings.gui")
->>>>>>> b3ae5c98
 
     # Initialize Django.
     import django
