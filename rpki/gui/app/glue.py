# Copyright (C) 2010, 2011  SPARTA, Inc. dba Cobham Analytic Solutions
# Copyright (C) 2012, 2014  SPARTA, Inc. a Parsons Company
#
# Permission to use, copy, modify, and distribute this software for any
# purpose with or without fee is hereby granted, provided that the above
# copyright notice and this permission notice appear in all copies.
#
# THE SOFTWARE IS PROVIDED "AS IS" AND SPARTA DISCLAIMS ALL WARRANTIES WITH
# REGARD TO THIS SOFTWARE INCLUDING ALL IMPLIED WARRANTIES OF MERCHANTABILITY
# AND FITNESS.  IN NO EVENT SHALL SPARTA BE LIABLE FOR ANY SPECIAL, DIRECT,
# INDIRECT, OR CONSEQUENTIAL DAMAGES OR ANY DAMAGES WHATSOEVER RESULTING FROM
# LOSS OF USE, DATA OR PROFITS, WHETHER IN AN ACTION OF CONTRACT, NEGLIGENCE
# OR OTHER TORTIOUS ACTION, ARISING OUT OF OR IN CONNECTION WITH THE USE OR
# PERFORMANCE OF THIS SOFTWARE.

"""
This file contains code that interfaces between the django views implementing
the portal gui and the rpki.* modules.
"""

from __future__ import with_statement

__version__ = '$Id$'

from datetime import datetime

from rpki.resource_set import (resource_set_as, resource_set_ipv4,
                               resource_set_ipv6, resource_range_ipv4,
                               resource_range_ipv6)
from rpki.irdb.zookeeper import Zookeeper
from rpki.gui.app import models
from rpki.exceptions import BadIPResource
from rpki.left_right import nsmap, version, tag_msg, tag_list_received_resources

from lxml.etree import Element, SubElement
from django.contrib.auth.models import User
from django.db.transaction import atomic
<<<<<<< HEAD
=======

import logging
>>>>>>> b3ae5c98

logger = logging.getLogger(__name__)

def ghostbuster_to_vcard(gbr):
    """Convert a GhostbusterRequest object into a vCard object."""

    import vobject

    vcard = vobject.vCard()
    vcard.add('N').value = vobject.vcard.Name(family=gbr.family_name,
                                              given=gbr.given_name)

    adr_fields = ['box', 'extended', 'street', 'city', 'region', 'code',
                  'country']
    adr_dict = dict((f, getattr(gbr, f, '')) for f in adr_fields)
    if any(adr_dict.itervalues()):
        vcard.add('ADR').value = vobject.vcard.Address(**adr_dict)

    # mapping from vCard type to Ghostbuster model field
    # the ORG type is a sequence of organization unit names, so
    # transform the org name into a tuple before stuffing into the
    # vCard object
    attrs = [('FN',    'full_name',      None),
             ('TEL',   'telephone',      None),
             ('ORG',   'organization',   lambda x: (x,)),
             ('EMAIL', 'email_address',  None)]
    for vtype, field, transform in attrs:
        v = getattr(gbr, field)
        if v:
            vcard.add(vtype).value = transform(v) if transform else v
    return vcard.serialize()


@atomic
def list_received_resources(log, conf):
    """
    Query rpkid for this resource handle's received resources.

    The semantics are to clear the entire table and populate with the list of
    certs received.  Other models should not reference the table directly with
    foreign keys.
    """

    z = Zookeeper(handle=conf.handle, disable_signal_handlers=True)
    req = Element(tag_msg, nsmap=nsmap, type="query", version=version)
<<<<<<< HEAD
    SubElement(req, tag_list_received_resources, tenant_handle=conf.handle)
    pdus = z.call_rpkid(req)
=======
    SubElement(req, tag_list_received_resources, tenant_handle=conf.handle, tag=conf.handle)
    try:
	pdus = z.call_rpkid(req)
    except Exception as err:
	logger.error('caught exception while attempting to query rpkid')
	logger.exception(err)
	return

>>>>>>> b3ae5c98
    # pdus is sometimes None (see https://trac.rpki.net/ticket/681)
    if pdus is None:
        print >>log, 'error: call_rpkid() returned None for handle %s when fetching received resources' % conf.handle
        return

    models.ResourceCert.objects.filter(conf=conf).delete()

    for pdu in pdus:
        if pdu.get("parent_handle") != conf.handle:
            parent = models.Parent.objects.get(issuer=conf,
                                               handle=pdu.get("parent_handle"))
        else:
            # root cert, self-signed
            parent = None

        not_before = datetime.strptime(pdu.get("notBefore"), "%Y-%m-%dT%H:%M:%SZ")
        not_after = datetime.strptime(pdu.get("notAfter"), "%Y-%m-%dT%H:%M:%SZ")

        cert = models.ResourceCert.objects.create(
            conf=conf, parent=parent, not_before=not_before,
            not_after=not_after, uri=pdu.get("uri"))

        for asn in resource_set_as(pdu.get("asn")):
            cert.asn_ranges.create(min=asn.min, max=asn.max)

        for rng in resource_set_ipv4(pdu.get("ipv4")):
            cert.address_ranges.create(prefix_min=rng.min,
                                       prefix_max=rng.max)

        for rng in resource_set_ipv6(pdu.get("ipv6")):
            cert.address_ranges_v6.create(prefix_min=rng.min,
                                          prefix_max=rng.max)<|MERGE_RESOLUTION|>--- conflicted
+++ resolved
@@ -35,11 +35,8 @@
 from lxml.etree import Element, SubElement
 from django.contrib.auth.models import User
 from django.db.transaction import atomic
-<<<<<<< HEAD
-=======
 
 import logging
->>>>>>> b3ae5c98
 
 logger = logging.getLogger(__name__)
 
@@ -85,10 +82,6 @@
 
     z = Zookeeper(handle=conf.handle, disable_signal_handlers=True)
     req = Element(tag_msg, nsmap=nsmap, type="query", version=version)
-<<<<<<< HEAD
-    SubElement(req, tag_list_received_resources, tenant_handle=conf.handle)
-    pdus = z.call_rpkid(req)
-=======
     SubElement(req, tag_list_received_resources, tenant_handle=conf.handle, tag=conf.handle)
     try:
 	pdus = z.call_rpkid(req)
@@ -97,7 +90,6 @@
 	logger.exception(err)
 	return
 
->>>>>>> b3ae5c98
     # pdus is sometimes None (see https://trac.rpki.net/ticket/681)
     if pdus is None:
         print >>log, 'error: call_rpkid() returned None for handle %s when fetching received resources' % conf.handle
