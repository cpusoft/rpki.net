--- conflicted
+++ resolved
@@ -645,8 +645,6 @@
     # Expiration date of resources, for setting certificate notAfter field.
 
     def __init__(self, asn = None, v4 = None, v6 = None, valid_until = None):
-<<<<<<< HEAD
-=======
         if isinstance(asn, (str, unicode)):
             asn = resource_set_as(asn)
         if isinstance(v4, (str, unicode)):
@@ -655,7 +653,6 @@
             v6  = resource_set_ipv6(v6)
         if isinstance(valid_until, (str, unicode)):
             valid_until = rpki.sundial.datetime.fromXMLtime(valid_until)
->>>>>>> b3ae5c98
         self.asn = asn or resource_set_as()
         self.v4 = v4 or resource_set_ipv4()
         self.v6 = v6 or resource_set_ipv6()
