# $Id$
#
# Copyright (C) 2009-2012  Internet Systems Consortium ("ISC")
#
# Permission to use, copy, modify, and distribute this software for any
# purpose with or without fee is hereby granted, provided that the above
# copyright notice and this permission notice appear in all copies.
#
# THE SOFTWARE IS PROVIDED "AS IS" AND ISC DISCLAIMS ALL WARRANTIES WITH
# REGARD TO THIS SOFTWARE INCLUDING ALL IMPLIED WARRANTIES OF MERCHANTABILITY
# AND FITNESS.  IN NO EVENT SHALL ISC BE LIABLE FOR ANY SPECIAL, DIRECT,
# INDIRECT, OR CONSEQUENTIAL DAMAGES OR ANY DAMAGES WHATSOEVER RESULTING FROM
# LOSS OF USE, DATA OR PROFITS, WHETHER IN AN ACTION OF CONTRACT, NEGLIGENCE
# OR OTHER TORTIOUS ACTION, ARISING OUT OF OR IN CONNECTION WITH THE USE OR
# PERFORMANCE OF THIS SOFTWARE.
#
# Portions copyright (C) 2007-2008  American Registry for Internet Numbers ("ARIN")
#
# Permission to use, copy, modify, and distribute this software for any
# purpose with or without fee is hereby granted, provided that the above
# copyright notice and this permission notice appear in all copies.
#
# THE SOFTWARE IS PROVIDED "AS IS" AND ARIN DISCLAIMS ALL WARRANTIES WITH
# REGARD TO THIS SOFTWARE INCLUDING ALL IMPLIED WARRANTIES OF MERCHANTABILITY
# AND FITNESS.  IN NO EVENT SHALL ARIN BE LIABLE FOR ANY SPECIAL, DIRECT,
# INDIRECT, OR CONSEQUENTIAL DAMAGES OR ANY DAMAGES WHATSOEVER RESULTING FROM
# LOSS OF USE, DATA OR PROFITS, WHETHER IN AN ACTION OF CONTRACT, NEGLIGENCE
# OR OTHER TORTIOUS ACTION, ARISING OUT OF OR IN CONNECTION WITH THE USE OR
# PERFORMANCE OF THIS SOFTWARE.

"""
Unified RPKI date/time handling, based on the standard Python datetime module.

Module name chosen to sidestep a nightmare of import-related errors
that occur with the more obvious module names.

List of arithmetic methods that require result casting was derived by
inspection of the datetime module, to wit:

  >>> import datetime
  >>> for t in (datetime.datetime, datetime.timedelta):
  ...  for k in t.__dict__.keys():
  ...   if k.startswith("__"):
  ...    print "%s.%s()" % (t.__name__, k)
"""

import datetime as pydatetime
import re

def now():
    """
    Get current timestamp.
    """

    return datetime.utcnow()

class ParseFailure(Exception):
    """
    Parse failure constructing timedelta.
    """

class datetime(pydatetime.datetime):
    """
    RPKI extensions to standard datetime.datetime class.  All work here
    is in UTC, so we use naive datetime objects.
    """

    def totimestamp(self):
        """
        Convert to seconds from epoch (like time.time()).  Conversion
        method is a bit silly, but avoids time module timezone whackiness.
        """

        return int(self.strftime("%s"))

    @classmethod
    def fromXMLtime(cls, x):
        """
        Convert from XML time representation.
        """

        if x is None:
            return None
        else:
            return cls.strptime(x, "%Y-%m-%dT%H:%M:%SZ")

    def toXMLtime(self):
        """
        Convert to XML time representation.
        """

        return self.strftime("%Y-%m-%dT%H:%M:%SZ")

    def __str__(self):
        return self.toXMLtime()

    @classmethod
    def from_datetime(cls, x):
        """
        Convert a datetime.datetime object into this subclass.  This is
        whacky due to the weird constructors for datetime.
        """

        return cls.combine(x.date(), x.time())

    def to_datetime(self):
        """
        Convert to a datetime.datetime object.  In most cases this
        shouldn't be necessary, but convincing SQL interfaces to use
        subclasses of datetime can be hard.
        """

        return pydatetime.datetime(year = self.year, month = self.month, day = self.day,
                                   hour = self.hour, minute = self.minute, second = self.second,
                                   microsecond = 0, tzinfo = None)


    @classmethod
    def fromOpenSSL(cls, x):
        """
        Convert from the format OpenSSL's command line tool uses into this
        subclass.  May require rewriting if we run into locale problems.
        """

        if x.startswith("notBefore=") or x.startswith("notAfter="):
            x = x.partition("=")[2]
        return cls.strptime(x, "%b %d %H:%M:%S %Y GMT")

    @classmethod
    def from_sql(cls, x):
        """
        Convert from SQL storage format.
        """

        return cls.from_datetime(x)

    def to_sql(self):
        """
        Convert to SQL storage format.
        """

        return self.to_datetime()

    def later(self, other):
        """
        Return the later of two timestamps.
        """

        return other if other > self else self

    def earlier(self, other):
        """
        Return the earlier of two timestamps.
        """

        return other if other < self else self

    def __add__(self, y):
        return _cast(pydatetime.datetime.__add__(self, y))

    def __radd__(self, y):
        return _cast(pydatetime.datetime.__radd__(self, y))

    def __rsub__(self, y):
        return _cast(pydatetime.datetime.__rsub__(self, y))

    def __sub__(self, y):
        return _cast(pydatetime.datetime.__sub__(self, y))

    @classmethod
    def DateTime_or_None(cls, s):
        """
        MySQLdb converter.  Parse as this class if we can, let the default
        MySQLdb DateTime_or_None() converter deal with failure cases.
        """

        for sep in " T":
            d, _, t = s.partition(sep)        # pylint: disable=W0612
            if t:
                try:
                    return cls(*[int(x) for x in d.split("-") + t.split(":")])
                except:
                    break

        from rpki.mysql_import import MySQLdb
        return MySQLdb.times.DateTime_or_None(s)

class timedelta(pydatetime.timedelta):
    """
    Timedelta with text parsing.  This accepts two input formats:

    - A simple integer, indicating a number of seconds.

    - A string of the form "uY vW wD xH yM zS" where u, v, w, x, y, and z
      are integers and Y, W, D, H, M, and S indicate years, weeks, days,
      hours, minutes, and seconds.  All of the fields are optional, but
      at least one must be specified.  Eg,"3D4H" means "three days plus
      four hours".

    There is no "months" format, because the definition of a month is too
    fuzzy to be useful (what day is six months from August 30th?)

    Similarly, the "years" conversion may produce surprising results, as
    "one year" in conventional English does not refer to a fixed interval
    but rather a fixed (and in some cases undefined) offset within the
    Gregorian calendar (what day is one year from February 29th?)  1Y as
    implemented by this code refers to a specific number of seconds.
    If you mean 365 days or 52 weeks, say that instead.
    """

    ## @var regexp
    # Hideously ugly regular expression to parse the complex text form.
    # Tags are intended for use with re.MatchObject.groupdict() and map
    # directly to the keywords expected by the timedelta constructor.

    regexp = re.compile("\\s*".join(("^",
                                     "(?:(?P<years>\\d+)Y)?",
                                     "(?:(?P<weeks>\\d+)W)?",
                                     "(?:(?P<days>\\d+)D)?",
                                     "(?:(?P<hours>\\d+)H)?",
                                     "(?:(?P<minutes>\\d+)M)?",
                                     "(?:(?P<seconds>\\d+)S)?",
                                     "$")),
                        re.I)

    ## @var years_to_seconds
    # Conversion factor from years to seconds (value furnished by the
    # "units" program).

    years_to_seconds = 31556926

    @classmethod
    def parse(cls, arg):
        """
        Parse text into a timedelta object.
        """

<<<<<<< HEAD
        if not isinstance(arg, str):
=======
        if not isinstance(arg, (str, unicode)):
>>>>>>> b3ae5c98
            return cls(seconds = arg)
        elif arg.isdigit():
            return cls(seconds = int(arg))
        else:
            match = cls.regexp.match(arg)
            if match:
                #return cls(**dict((k, int(v)) for (k, v) in match.groupdict().items() if v is not None))
                d = match.groupdict("0")
                for k, v in d.iteritems():
                    d[k] = int(v)
                d["days"]    += d.pop("weeks") * 7
                d["seconds"] += d.pop("years") * cls.years_to_seconds
                return cls(**d)
            else:
                raise ParseFailure("Couldn't parse timedelta %r" % (arg,))

    def convert_to_seconds(self):
        """
        Convert a timedelta interval to seconds.
        """

        return self.days * 24 * 60 * 60 + self.seconds

    @classmethod
    def fromtimedelta(cls, x):
        """
        Convert a datetime.timedelta object into this subclass.
        """

        return cls(days = x.days, seconds = x.seconds, microseconds = x.microseconds)

    def __abs__(self):
        return _cast(pydatetime.timedelta.__abs__(self))

    def __add__(self, x):
        return _cast(pydatetime.timedelta.__add__(self, x))

    def __div__(self, x):
        return _cast(pydatetime.timedelta.__div__(self, x))

    def __floordiv__(self, x):
        return _cast(pydatetime.timedelta.__floordiv__(self, x))

    def __mul__(self, x):
        return _cast(pydatetime.timedelta.__mul__(self, x))

    def __neg__(self):
        return _cast(pydatetime.timedelta.__neg__(self))

    def __pos__(self):
        return _cast(pydatetime.timedelta.__pos__(self))

    def __radd__(self, x):
        return _cast(pydatetime.timedelta.__radd__(self, x))

    def __rdiv__(self, x):
        return _cast(pydatetime.timedelta.__rdiv__(self, x))

    def __rfloordiv__(self, x):
        return _cast(pydatetime.timedelta.__rfloordiv__(self, x))

    def __rmul__(self, x):
        return _cast(pydatetime.timedelta.__rmul__(self, x))

    def __rsub__(self, x):
        return _cast(pydatetime.timedelta.__rsub__(self, x))

    def __sub__(self, x):
        return _cast(pydatetime.timedelta.__sub__(self, x))

def _cast(x):
    """
    Cast result of arithmetic operations back into correct subtype.
    """

    if isinstance(x, pydatetime.datetime):
        return datetime.from_datetime(x)
    if isinstance(x, pydatetime.timedelta):
        return timedelta.fromtimedelta(x)
    return x

if __name__ == "__main__":

    def test(t):
        print
        print "str:                ", t
        print "repr:               ", repr(t)
        print "seconds since epoch:", t.strftime("%s")
        print "XMLtime:            ", t.toXMLtime()
        print

    print
    print "Testing time conversion routines"
    test(now())
    test(now() + timedelta(days = 30))
    test(now() + timedelta.parse("3d5s"))
    test(now() + timedelta.parse(" 3d 5s "))
    test(now() + timedelta.parse("1y3d5h"))<|MERGE_RESOLUTION|>--- conflicted
+++ resolved
@@ -235,11 +235,7 @@
         Parse text into a timedelta object.
         """
 
-<<<<<<< HEAD
-        if not isinstance(arg, str):
-=======
         if not isinstance(arg, (str, unicode)):
->>>>>>> b3ae5c98
             return cls(seconds = arg)
         elif arg.isdigit():
             return cls(seconds = int(arg))
