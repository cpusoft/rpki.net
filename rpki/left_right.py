# $Id$
#
# Copyright (C) 2015-2016  Parsons Government Services ("PARSONS")
# Portions copyright (C) 2013-2014  Dragon Research Labs ("DRL")
# Portions copyright (C) 2009-2012  Internet Systems Consortium ("ISC")
# Portions copyright (C) 2007-2008  American Registry for Internet Numbers ("ARIN")
#
# Permission to use, copy, modify, and distribute this software for any
# purpose with or without fee is hereby granted, provided that the above
# copyright notices and this permission notice appear in all copies.
#
# THE SOFTWARE IS PROVIDED "AS IS" AND PARSONS, DRL, ISC, AND ARIN
# DISCLAIM ALL WARRANTIES WITH REGARD TO THIS SOFTWARE INCLUDING ALL
# IMPLIED WARRANTIES OF MERCHANTABILITY AND FITNESS.  IN NO EVENT
# SHALL PARSONS, DRL, ISC, OR ARIN BE LIABLE FOR ANY SPECIAL, DIRECT,
# INDIRECT, OR CONSEQUENTIAL DAMAGES OR ANY DAMAGES WHATSOEVER
# RESULTING FROM LOSS OF USE, DATA OR PROFITS, WHETHER IN AN ACTION OF
# CONTRACT, NEGLIGENCE OR OTHER TORTIOUS ACTION, ARISING OUT OF OR IN
# CONNECTION WITH THE USE OR PERFORMANCE OF THIS SOFTWARE.

"""
RPKI "left-right" protocol.
"""

import logging

import rpki.x509
import rpki.exceptions
import rpki.up_down
import rpki.relaxng
import rpki.sundial
import rpki.log
import rpki.publication
import rpki.rpkid_tasks


logger = logging.getLogger(__name__)

xmlns   = rpki.relaxng.left_right.xmlns
nsmap   = rpki.relaxng.left_right.nsmap
version = rpki.relaxng.left_right.version

tag_bpki_cert                    = xmlns + "bpki_cert"
tag_bpki_glue                    = xmlns + "bpki_glue"
tag_bsc                          = xmlns + "bsc"
tag_child                        = xmlns + "child"
tag_list_ee_certificate_requests = xmlns + "list_ee_certificate_requests"
tag_list_ghostbuster_requests    = xmlns + "list_ghostbuster_requests"
tag_list_published_objects       = xmlns + "list_published_objects"
tag_list_received_resources      = xmlns + "list_received_resources"
tag_list_resources               = xmlns + "list_resources"
tag_list_roa_requests            = xmlns + "list_roa_requests"
tag_msg                          = xmlns + "msg"
tag_parent                       = xmlns + "parent"
tag_pkcs10                       = xmlns + "pkcs10"
tag_pkcs10_request               = xmlns + "pkcs10_request"
tag_report_error                 = xmlns + "report_error"
tag_repository                   = xmlns + "repository"
<<<<<<< HEAD
=======
tag_rpki_root_cert               = xmlns + "rpki_root_cert"
>>>>>>> b3ae5c98
tag_tenant                       = xmlns + "tenant"
tag_signing_cert                 = xmlns + "signing_cert"
tag_signing_cert_crl             = xmlns + "signing_cert_crl"

## @var content_type
# Content type to use when sending left-right queries
content_type = "application/x-rpki"

## @var allowed_content_types
# Content types we consider acceptable for incoming left-right
# queries.

allowed_content_types = (content_type,)


class cms_msg(rpki.x509.XML_CMS_object):
    """
    CMS-signed left-right PDU.
    """

    encoding = "us-ascii"
    schema = rpki.relaxng.left_right<|MERGE_RESOLUTION|>--- conflicted
+++ resolved
@@ -56,10 +56,7 @@
 tag_pkcs10_request               = xmlns + "pkcs10_request"
 tag_report_error                 = xmlns + "report_error"
 tag_repository                   = xmlns + "repository"
-<<<<<<< HEAD
-=======
 tag_rpki_root_cert               = xmlns + "rpki_root_cert"
->>>>>>> b3ae5c98
 tag_tenant                       = xmlns + "tenant"
 tag_signing_cert                 = xmlns + "signing_cert"
 tag_signing_cert_crl             = xmlns + "signing_cert_crl"
