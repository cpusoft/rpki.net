# $Id$
#
# Copyright (C) 2014  Dragon Research Labs ("DRL")
# Portions copyright (C) 2009--2013  Internet Systems Consortium ("ISC")
#
# Permission to use, copy, modify, and distribute this software for any
# purpose with or without fee is hereby granted, provided that the above
# copyright notices and this permission notice appear in all copies.
#
# THE SOFTWARE IS PROVIDED "AS IS" AND DRL AND ISC DISCLAIM ALL
# WARRANTIES WITH REGARD TO THIS SOFTWARE INCLUDING ALL IMPLIED
# WARRANTIES OF MERCHANTABILITY AND FITNESS.  IN NO EVENT SHALL DRL OR
# ISC BE LIABLE FOR ANY SPECIAL, DIRECT, INDIRECT, OR CONSEQUENTIAL
# DAMAGES OR ANY DAMAGES WHATSOEVER RESULTING FROM LOSS OF USE, DATA
# OR PROFITS, WHETHER IN AN ACTION OF CONTRACT, NEGLIGENCE OR OTHER
# TORTIOUS ACTION, ARISING OUT OF OR IN CONNECTION WITH THE USE OR
# PERFORMANCE OF THIS SOFTWARE.

"""
Command line configuration and control tool for rpkid et al.

Type "help" at the inernal prompt, or run the program with the --help option for
an overview of the available commands; type "help foo" for (more) detailed help
on the "foo" command.
"""

# NB: As of this writing, I'm trying really hard to avoid having this
# program depend on a Django settings.py file.  This may prove to be a
# waste of time in the long run, but for for now, this means that one
# has to be careful about exactly how and when one imports Django
# modules, or anything that imports Django modules.  Bottom line is
# that we don't import such modules until we need them.

import os
import argparse
import sys
import time
import rpki.config
import rpki.sundial
import rpki.log
import rpki.http
import rpki.resource_set
import rpki.relaxng
import rpki.exceptions
import rpki.left_right
import rpki.x509
import rpki.async
import rpki.version

from rpki.cli import Cmd, parsecmd, cmdarg

class BadPrefixSyntax(Exception):       "Bad prefix syntax."
class CouldntTalkToDaemon(Exception):   "Couldn't talk to daemon."
class BadXMLMessage(Exception):         "Bad XML message."
class PastExpiration(Exception):        "Expiration date has already passed."
class CantRunRootd(Exception):          "Can't run rootd."

module_doc = __doc__

class main(Cmd):

  prompt = "rpkic> "

  completedefault = Cmd.filename_complete

  # Top-level argparser, for stuff that one might want when starting
  # up the interactive command loop.  Not sure -i belongs here, but
  # it's harmless so leave it here for the moment.

  top_argparser = argparse.ArgumentParser(add_help = False)
  top_argparser.add_argument("-c", "--config",
                             help = "override default location of configuration file")
  top_argparser.add_argument("-i", "--identity", "--handle",
                             help = "set initial entity handdle")
  top_argparser.add_argument("--profile",
                             help = "enable profiling, saving data to PROFILE")

  # Argparser for non-interactive commands (no command loop).

  full_argparser = argparse.ArgumentParser(parents = [top_argparser],
                                           description = module_doc)
  argsubparsers = full_argparser.add_subparsers(title = "Commands", metavar = "")

  def __init__(self):

    Cmd.__init__(self)
    os.environ["TZ"] = "UTC"
    time.tzset()

    # Try parsing just the arguments that make sense if we're
    # going to be running an interactive command loop.  If that
    # parses everything, we're interactive, otherwise, it's either
    # a non-interactive command or a parse error, so we let the full
    # parser sort that out for us.

    args, argv = self.top_argparser.parse_known_args()
    self.interactive = not argv
    if not self.interactive:
      args = self.full_argparser.parse_args()

    self.cfg_file = args.config
    self.handle = args.identity

    if args.profile:
      import cProfile
      prof = cProfile.Profile()
      try:
        prof.runcall(self.main, args)
      finally:
        prof.dump_stats(args.profile)
        print "Dumped profile data to %s" % args.profile
    else:
      self.main(args)

  def main(self, args):
    rpki.log.init("rpkic")
    self.read_config()
    if self.interactive:
      self.cmdloop_with_history()
    else:
      args.func(self, args)

  def read_config(self):
    global rpki                         # pylint: disable=W0602

    try:
      cfg = rpki.config.parser(set_filename = self.cfg_file, section = "myrpki")
      cfg.set_global_flags()
    except IOError, e:
      sys.exit("%s: %s" % (e.strerror, e.filename))

    self.histfile = cfg.get("history_file", os.path.expanduser("~/.rpkic_history"))
    self.autosync = cfg.getboolean("autosync", True, section = "rpkic")

<<<<<<< HEAD
    # This should go away now that we have rpki.django_settings, but
    # let's get a verbose log with it present first to see what
    # changes.

    use_south = True
    setup_db  = False

    if use_south:
      os.environ.update(DJANGO_SETTINGS_MODULE = "rpki.django_settings")

    else:
      from django.conf import settings
      settings.configure(
        DATABASES = { "default" : {
          "ENGINE"   : "django.db.backends.mysql",
          "NAME"     : cfg.get("sql-database", section = "irdbd"),
          "USER"     : cfg.get("sql-username", section = "irdbd"),
          "PASSWORD" : cfg.get("sql-password", section = "irdbd"),
          "HOST"     : "",
          "PORT"     : "",
          "OPTIONS"  : { "init_command": "SET storage_engine=INNODB" }}},
        INSTALLED_APPS = ["rpki.irdb"])

=======
    import django

    from django.conf import settings

    settings.configure(
      DATABASES = { "default" : {
        "ENGINE"   : "django.db.backends.mysql",
        "NAME"     : cfg.get("sql-database", section = "irdbd"),
        "USER"     : cfg.get("sql-username", section = "irdbd"),
        "PASSWORD" : cfg.get("sql-password", section = "irdbd"),
        "HOST"     : "",
        "PORT"     : "",
        "OPTIONS"  : { "init_command": "SET storage_engine=INNODB" }}},
      INSTALLED_APPS = ("rpki.irdb",),
      MIDDLEWARE_CLASSES = (),          # API change, feh
    )
>>>>>>> d4f19b6a

    if django.VERSION >= (1, 7):        # API change, feh
      from django.apps import apps
      apps.populate(settings.INSTALLED_APPS)

    import rpki.irdb                    # pylint: disable=W0621

    try:
      rpki.irdb.models.ca_certificate_lifetime = rpki.sundial.timedelta.parse(
        cfg.get("bpki_ca_certificate_lifetime", section = "rpkic"))
    except rpki.config.ConfigParser.Error:
      pass

    try:
      rpki.irdb.models.ee_certificate_lifetime = rpki.sundial.timedelta.parse(
        cfg.get("bpki_ee_certificate_lifetime", section = "rpkic"))
    except rpki.config.ConfigParser.Error:
      pass

    try:
      rpki.irdb.models.crl_interval = rpki.sundial.timedelta.parse(
        cfg.get("bpki_crl_interval", section = "rpkic"))
    except rpki.config.ConfigParser.Error:
      pass

    if setup_db:
      import django.core.management
      django.core.management.call_command("syncdb", verbosity = 3, load_initial_data = False)

    if setup_db and use_south:
        django.core.management.call_command("migrate", verbosity = 3)

    self.zoo = rpki.irdb.Zookeeper(cfg = cfg, handle = self.handle, logstream = sys.stdout)


  def do_help(self, arg):
    """
    List available commands with "help" or detailed help with "help cmd".
    """

    argv = arg.split()

    if not argv:
      #return self.full_argparser.print_help()
      return self.print_topics(
        self.doc_header,
        sorted(set(name[3:] for name in self.get_names()
                   if name.startswith("do_")
                   and getattr(self, name).__doc__)),
        15, 80)

    try:
      return getattr(self, "help_" + argv[0])()
    except AttributeError:
      pass

    func = getattr(self, "do_" + argv[0], None)

    try:
      return func.argparser.print_help()
    except AttributeError:
      pass

    try:
      return self.stdout.write(func.__doc__ + "\n")
    except AttributeError:
      pass

    self.stdout.write((self.nohelp + "\n") % arg)


  def irdb_handle_complete(self, manager, text, line, begidx, endidx):
    return [obj.handle for obj in manager.all() if obj.handle and obj.handle.startswith(text)]


  @parsecmd(argsubparsers,
            cmdarg("handle", help = "new handle"))
  def do_select_identity(self, args):
    """
    Select an identity handle for use with later commands.
    """

    self.zoo.reset_identity(args.handle)

  def complete_select_identity(self, *args):
    return self.irdb_handle_complete(rpki.irdb.ResourceHolderCA.objects, *args)


  @parsecmd(argsubparsers)
  def do_initialize(self, args):
    """
    Initialize an RPKI installation.  DEPRECATED.

    This command reads the configuration file, creates the BPKI and
    EntityDB directories, generates the initial BPKI certificates, and
    creates an XML file describing the resource-holding aspect of this
    RPKI installation.
    """

    rootd_case = self.zoo.run_rootd and self.zoo.handle == self.zoo.cfg.get("handle")

    r = self.zoo.initialize()
    r.save("%s.identity.xml" % self.zoo.handle,
           None if rootd_case else sys.stdout)

    if rootd_case:
      r = self.zoo.configure_rootd()
      if r is not None:
        r.save("%s.%s.repository-request.xml" % (self.zoo.handle, self.zoo.handle), sys.stdout)

    self.zoo.write_bpki_files()


  @parsecmd(argsubparsers,
            cmdarg("handle", help = "handle of entity to create"))
  def do_create_identity(self, args):
    """
    Create a new resource-holding entity.

    Returns XML file describing the new resource holder.

    This command is idempotent: calling it for a resource holder which
    already exists returns the existing identity.
    """

    self.zoo.reset_identity(args.handle)

    r = self.zoo.initialize_resource_bpki()
    r.save("%s.identity.xml" % self.zoo.handle, sys.stdout)


  @parsecmd(argsubparsers)
  def do_initialize_server_bpki(self, args):
    """
    Initialize server BPKI portion of an RPKI installation.

    Reads server configuration from configuration file and creates the
    server BPKI objects needed to start daemons.
    """

    self.zoo.initialize_server_bpki()
    self.zoo.write_bpki_files()


  @parsecmd(argsubparsers)
  def do_update_bpki(self, args):
    """
    Update BPKI certificates.  Assumes an existing RPKI installation.

    Basic plan here is to reissue all BPKI certificates we can, right
    now.  In the long run we might want to be more clever about only
    touching ones that need maintenance, but this will do for a start.

    We also reissue CRLs for all CAs.

    Most likely this should be run under cron.
    """

    self.zoo.update_bpki()
    self.zoo.write_bpki_files()
    try:
      self.zoo.synchronize_bpki()
    except Exception, e:
      print "Couldn't push updated BPKI material into daemons: %s" % e


  @parsecmd(argsubparsers,
            cmdarg("--child_handle", help = "override default handle for new child"),
            cmdarg("--valid_until",  help = "override default validity interval"),
            cmdarg("child_xml",      help = "XML file containing child's identity"))
  def do_configure_child(self, args):
    """
    Configure a new child of this RPKI entity.

    This command extracts the child's data from an XML input file,
    cross-certifies the child's resource-holding BPKI certificate, and
    generates an XML output file describing the relationship between
    the child and this parent, including this parent's BPKI data and
    up-down protocol service URI.
    """

    r, child_handle = self.zoo.configure_child(args.child_xml, args.child_handle, args.valid_until)
    r.save("%s.%s.parent-response.xml" % (self.zoo.handle, child_handle), sys.stdout)
    self.zoo.synchronize_ca()


  @parsecmd(argsubparsers,
            cmdarg("child_handle", help = "handle of child to delete"))
  def do_delete_child(self, args):
    """
    Delete a child of this RPKI entity.
    """

    try:
      self.zoo.delete_child(args.child_handle)
      self.zoo.synchronize_ca()
    except rpki.irdb.ResourceHolderCA.DoesNotExist:
      print "No such resource holder \"%s\"" % self.zoo.handle
    except rpki.irdb.Child.DoesNotExist:
      print "No such child \"%s\"" % args.child_handle

  def complete_delete_child(self, *args):
    return self.irdb_handle_complete(self.zoo.resource_ca.children, *args)


  @parsecmd(argsubparsers,
            cmdarg("--parent_handle", help = "override default handle for new parent"),
            cmdarg("parent_xml",      help = "XML file containing parent's response"))
  def do_configure_parent(self, args):
    """
    Configure a new parent of this RPKI entity.

    This command reads the parent's response XML, extracts the
    parent's BPKI and service URI information, cross-certifies the
    parent's BPKI data into this entity's BPKI, and checks for offers
    or referrals of publication service.  If a publication offer or
    referral is present, we generate a request-for-service message to
    that repository, in case the user wants to avail herself of the
    referral or offer.

    We do NOT attempt automatic synchronization with rpkid at the
    completion of this command, because synchronization at this point
    will usually fail due to the repository not being set up yet.  If
    you know what you are doing and for some reason really want to
    synchronize here, run the synchronize command yourself.
    """

    r, parent_handle = self.zoo.configure_parent(args.parent_xml, args.parent_handle)
    r.save("%s.%s.repository-request.xml" % (self.zoo.handle, parent_handle), sys.stdout)


  @parsecmd(argsubparsers,
            cmdarg("parent_handle", help = "handle of parent to delete"))
  def do_delete_parent(self, args):
    """
    Delete a parent of this RPKI entity.
    """

    try:
      self.zoo.delete_parent(args.parent_handle)
      self.zoo.synchronize_ca()
    except rpki.irdb.ResourceHolderCA.DoesNotExist:
      print "No such resource holder \"%s\"" % self.zoo.handle
    except rpki.irdb.Parent.DoesNotExist:
      print "No such parent \"%s\"" % args.parent_handle

  def complete_delete_parent(self, *args):
    return self.irdb_handle_complete(self.zoo.resource_ca.parents, *args)


  @parsecmd(argsubparsers)
  def do_configure_root(self, args):
    """
    Configure the current resource holding identity as a root.

    This configures rpkid to talk to rootd as (one of) its parent(s).
    Returns repository request XML file like configure_parent does.
    """

    r = self.zoo.configure_rootd()
    if r is not None:
      r.save("%s.%s.repository-request.xml" % (self.zoo.handle, self.zoo.handle), sys.stdout)
    self.zoo.write_bpki_files()


  @parsecmd(argsubparsers)
  def do_delete_root(self, args):
    """
    Delete local RPKI root as parent of the current entity.

    This tells the current rpkid identity (<self/>) to stop talking to
    rootd.
    """

    try:
      self.zoo.delete_rootd()
      self.zoo.synchronize_ca()
    except rpki.irdb.ResourceHolderCA.DoesNotExist:
      print "No such resource holder \"%s\"" % self.zoo.handle
    except rpki.irdb.Rootd.DoesNotExist:
      print "No associated rootd"


  @parsecmd(argsubparsers,
            cmdarg("--flat",     help = "use flat publication scheme", action = "store_true"),
            cmdarg("--sia_base", help = "override SIA base value"),
            cmdarg("client_xml", help = "XML file containing client request"))
  def do_configure_publication_client(self, args):
    """
    Configure publication server to know about a new client.

    This command reads the client's request for service,
    cross-certifies the client's BPKI data, and generates a response
    message containing the repository's BPKI data and service URI.
    """

    r, client_handle = self.zoo.configure_publication_client(args.client_xml, args.sia_base, args.flat)
    r.save("%s.repository-response.xml" % client_handle.replace("/", "."), sys.stdout)
    try:
      self.zoo.synchronize_pubd()
    except rpki.irdb.Repository.DoesNotExist:
      pass


  @parsecmd(argsubparsers,
            cmdarg("client_handle", help = "handle of client to delete"))
  def do_delete_publication_client(self, args):
    """
    Delete a publication client of this RPKI entity.
    """

    try:
      self.zoo.delete_publication_client(args.client_handle)
      self.zoo.synchronize_pubd()
    except rpki.irdb.ResourceHolderCA.DoesNotExist:
      print "No such resource holder \"%s\"" % self.zoo.handle
    except rpki.irdb.Client.DoesNotExist:
      print "No such client \"%s\"" % args.client_handle

  def complete_delete_publication_client(self, *args):
    return self.irdb_handle_complete(self.zoo.server_ca.clients, *args)


  @parsecmd(argsubparsers,
            cmdarg("--parent_handle", help = "override default parent handle"),
            cmdarg("repository_xml",  help = "XML file containing repository response"))
  def do_configure_repository(self, args):
    """
    Configure a publication repository for this RPKI entity.

    This command reads the repository's response to this entity's
    request for publication service, extracts and cross-certifies the
    BPKI data and service URI, and links the repository data with the
    corresponding parent data in our local database.
    """

    self.zoo.configure_repository(args.repository_xml, args.parent_handle)
    self.zoo.synchronize_ca()


  @parsecmd(argsubparsers,
            cmdarg("repository_handle", help = "handle of repository to delete"))
  def do_delete_repository(self, args):
    """
    Delete a repository of this RPKI entity.
    """

    try:
      self.zoo.delete_repository(args.repository_handle)
      self.zoo.synchronize_ca()
    except rpki.irdb.ResourceHolderCA.DoesNotExist:
      print "No such resource holder \"%s\"" % self.zoo.handle
    except rpki.irdb.Repository.DoesNotExist:
      print "No such repository \"%s\"" % args.repository_handle

  def complete_delete_repository(self, *args):
    return self.irdb_handle_complete(self.zoo.resource_ca.repositories, *args)


  @parsecmd(argsubparsers)
  def do_delete_identity(self, args):
    """
    Delete the current RPKI identity (rpkid <self/> object).
    """

    try:
      self.zoo.delete_self()
      self.zoo.synchronize_deleted_ca()
    except rpki.irdb.ResourceHolderCA.DoesNotExist:
      print "No such resource holder \"%s\"" % self.zoo.handle


  @parsecmd(argsubparsers,
            cmdarg("--valid_until", help = "override default new validity interval"),
            cmdarg("child_handle",  help = "handle of child to renew"))
  def do_renew_child(self, args):
    """
    Update validity period for one child entity.
    """

    self.zoo.renew_children(args.child_handle, args.valid_until)
    self.zoo.synchronize_ca()
    if self.autosync:
      self.zoo.run_rpkid_now()

  def complete_renew_child(self, *args):
    return self.irdb_handle_complete(self.zoo.resource_ca.children, *args)


  @parsecmd(argsubparsers,
            cmdarg("--valid_until", help = "override default new validity interval"))
  def do_renew_all_children(self, args):
    """
    Update validity period for all child entities.
    """

    self.zoo.renew_children(None, args.valid_until)
    self.zoo.synchronize_ca()
    if self.autosync:
      self.zoo.run_rpkid_now()


  @parsecmd(argsubparsers,
            cmdarg("prefixes_csv", help = "CSV file listing prefixes"))
  def do_load_prefixes(self, args):
    """
    Load prefixes into IRDB from CSV file.
    """

    self.zoo.load_prefixes(args.prefixes_csv, True)
    if self.autosync:
      self.zoo.run_rpkid_now()


  @parsecmd(argsubparsers)
  def do_show_child_resources(self, args):
    """
    Show resources assigned to children.
    """

    for child in self.zoo.resource_ca.children.all():
      resources = child.resource_bag
      print "Child:", child.handle
      if resources.asn:
        print "  ASN:", resources.asn
      if resources.v4:
        print " IPv4:", resources.v4
      if resources.v6:
        print " IPv6:", resources.v6


  @parsecmd(argsubparsers)
  def do_show_roa_requests(self, args):
    """
    Show ROA requests.
    """

    for roa_request in self.zoo.resource_ca.roa_requests.all():
      prefixes = roa_request.roa_prefix_bag
      print "ASN:  ", roa_request.asn
      if prefixes.v4:
        print " IPv4:", prefixes.v4
      if prefixes.v6:
        print " IPv6:", prefixes.v6


  @parsecmd(argsubparsers)
  def do_show_ghostbuster_requests(self, args):
    """
    Show Ghostbuster requests.
    """

    for ghostbuster_request in self.zoo.resource_ca.ghostbuster_requests.all():
      print "Parent:", ghostbuster_request.parent or "*"
      print ghostbuster_request.vcard


  @parsecmd(argsubparsers)
  def do_show_received_resources(self, args):
    """
    Show resources received by this entity from its parent(s).
    """

    for pdu in self.zoo.call_rpkid(
      rpki.left_right.list_received_resources_elt.make_pdu(self_handle = self.zoo.handle)):

      print "Parent:     ", pdu.parent_handle
      print "  notBefore:", pdu.notBefore
      print "  notAfter: ", pdu.notAfter
      print "  URI:      ", pdu.uri
      print "  SIA URI:  ", pdu.sia_uri
      print "  AIA URI:  ", pdu.aia_uri
      print "  ASN:      ", pdu.asn
      print "  IPv4:     ", pdu.ipv4
      print "  IPv6:     ", pdu.ipv6


  @parsecmd(argsubparsers)
  def do_show_published_objects(self, args):
    """
    Show published objects.
    """

    for pdu in self.zoo.call_rpkid(
      rpki.left_right.list_published_objects_elt.make_pdu(self_handle = self.zoo.handle)):

      track = rpki.x509.uri_dispatch(pdu.uri)(Base64 = pdu.obj).tracking_data(pdu.uri)
      child = pdu.child_handle

      if child is None:
        print track
      else:
        print track, child


  @parsecmd(argsubparsers)
  def do_show_bpki(self, args):
    """
    Show this entity's BPKI objects.
    """

    print "Self:       ", self.zoo.resource_ca.handle
    print "  notBefore:", self.zoo.resource_ca.certificate.getNotBefore()
    print "  notAfter: ", self.zoo.resource_ca.certificate.getNotAfter()
    print "  Subject:  ", self.zoo.resource_ca.certificate.getSubject()
    print "  SKI:      ", self.zoo.resource_ca.certificate.hSKI()
    for bsc in self.zoo.resource_ca.bscs.all():
      print "BSC:        ", bsc.handle
      print "  notBefore:", bsc.certificate.getNotBefore()
      print "  notAfter: ", bsc.certificate.getNotAfter()
      print "  Subject:  ", bsc.certificate.getSubject()
      print "  SKI:      ", bsc.certificate.hSKI()
    for parent in self.zoo.resource_ca.parents.all():
      print "Parent:     ", parent.handle
      print "  notBefore:", parent.certificate.getNotBefore()
      print "  notAfter: ", parent.certificate.getNotAfter()
      print "  Subject:  ", parent.certificate.getSubject()
      print "  SKI:      ", parent.certificate.hSKI()
      print "  URL:      ", parent.service_uri
    for child in self.zoo.resource_ca.children.all():
      print "Child:      ", child.handle
      print "  notBefore:", child.certificate.getNotBefore()
      print "  notAfter: ", child.certificate.getNotAfter()
      print "  Subject:  ", child.certificate.getSubject()
      print "  SKI:      ", child.certificate.hSKI()
    for repository in self.zoo.resource_ca.repositories.all():
      print "Repository: ", repository.handle
      print "  notBefore:", repository.certificate.getNotBefore()
      print "  notAfter: ", repository.certificate.getNotAfter()
      print "  Subject:  ", repository.certificate.getSubject()
      print "  SKI:      ", repository.certificate.hSKI()
      print "  URL:      ", repository.service_uri


  @parsecmd(argsubparsers,
            cmdarg("asns_csv", help = "CSV file listing ASNs"))
  def do_load_asns(self, args):
    """
    Load ASNs into IRDB from CSV file.
    """

    self.zoo.load_asns(args.asns_csv, True)
    if self.autosync:
      self.zoo.run_rpkid_now()


  @parsecmd(argsubparsers,
            cmdarg("roa_requests_csv", help = "CSV file listing ROA requests"))
  def do_load_roa_requests(self, args):
    """
    Load ROA requests into IRDB from CSV file.
    """

    self.zoo.load_roa_requests(args.roa_requests_csv)
    if self.autosync:
      self.zoo.run_rpkid_now()


  @parsecmd(argsubparsers,
            cmdarg("ghostbuster_requests", help = "file listing Ghostbuster requests as a sequence of VCards"))
  def do_load_ghostbuster_requests(self, args):
    """
    Load Ghostbuster requests into IRDB from file.
    """

    self.zoo.load_ghostbuster_requests(args.ghostbuster_requests)
    if self.autosync:
      self.zoo.run_rpkid_now()


  @parsecmd(argsubparsers,
            cmdarg("--valid_until",  help = "override default validity interval"),
            cmdarg("router_certificate_request_xml", help = "file containing XML router certificate request"))
  def do_add_router_certificate_request(self, args):
    """
    Load router certificate request(s) into IRDB from XML file.
    """

    self.zoo.add_router_certificate_request(args.router_certificate_request_xml, args.valid_until)
    if self.autosync:
      self.zoo.run_rpkid_now()

  @parsecmd(argsubparsers,
            cmdarg("gski", help = "g(SKI) of router certificate request to delete"))
  def do_delete_router_certificate_request(self, args):
    """
    Delete a router certificate request from the IRDB.
    """

    try:
      self.zoo.delete_router_certificate_request(args.gski)
      if self.autosync:
        self.zoo.run_rpkid_now()
    except rpki.irdb.ResourceHolderCA.DoesNotExist:
      print "No such resource holder \"%s\"" % self.zoo.handle
    except rpki.irdb.EECertificateRequest.DoesNotExist:
      print "No certificate request matching g(SKI) \"%s\"" % args.gski

  def complete_delete_router_certificate_request(self, text, line, begidx, endidx):
    return [obj.gski for obj in self.zoo.resource_ca.ee_certificate_requests.all()
            if obj.gski and obj.gski.startswith(text)]


  @parsecmd(argsubparsers)
  def do_show_router_certificate_requests(self, args):
    """
    Show this entity's router certificate requests.
    """

    for req in self.zoo.resource_ca.ee_certificate_requests.all():
      print "%s  %s  %s  %s" % (req.gski, req.valid_until, req.cn, req.sn)


  # What about updates?  Validity interval, change router-id, change
  # ASNs.  Not sure what this looks like yet, blunder ahead with the
  # core code while mulling over the UI.


  @parsecmd(argsubparsers)
  def do_synchronize(self, args):
    """
    Whack daemons to match IRDB.

    This command may be replaced by implicit synchronization embedded
    in of other commands, haven't decided yet.
    """

    self.zoo.synchronize()


  @parsecmd(argsubparsers)
  def do_force_publication(self, args):
    """
    Whack rpkid to force (re)publication of everything.

    This is not usually necessary, as rpkid automatically publishes
    changes it makes, but this command can be useful occasionally when
    a fault or configuration error has left rpkid holding data which
    it has not been able to publish.
    """

    self.zoo.publish_world_now()


  @parsecmd(argsubparsers)
  def do_force_reissue(self, args):
    """
    Whack rpkid to force reissuance of everything.

    This is not usually necessary, as rpkid reissues automatically
    objects automatically as needed, but this command can be useful
    occasionally when a fault or configuration error has prevented
    rpkid from reissuing when it should have.
    """

    self.zoo.reissue()


  @parsecmd(argsubparsers)
  def do_up_down_rekey(self, args):
    """
    Initiate a "rekey" operation.

    This tells rpkid to generate new keys for each certificate issued
    to it via the up-down protocol.

    Rekeying is the first stage of a key rollover operation.  You will
    need to follow it up later with a "revoke" operation to clean up
    the old keys
    """

    self.zoo.rekey()


  @parsecmd(argsubparsers)
  def do_up_down_revoke(self, args):
    """
    Initiate a "revoke" operation.

    This tells rpkid to clean up old keys formerly used by
    certificates issued to it via the up-down protocol.

    This is the cleanup stage of a key rollover operation.
    """

    self.zoo.revoke()


  @parsecmd(argsubparsers)
  def do_revoke_forgotten(self, args):
    """
    Initiate a "revoke_forgotten" operation.

    This tells rpkid to ask its parent to revoke certificates for
    which rpkid does not know the private keys.

    This should never happen during ordinary operation, but can happen
    if rpkid is misconfigured or its database has been damaged, so we
    need a way to resynchronize rpkid with its parent in such cases.
    We could do this automatically, but as we don't know the precise
    cause of the failure we don't know if it's recoverable locally
    (eg, from an SQL backup), so we require a manual trigger before
    discarding possibly-useful certificates.
    """

    self.zoo.revoke_forgotten()


  @parsecmd(argsubparsers)
  def do_clear_all_sql_cms_replay_protection(self, args):
    """
    Tell rpkid and pubd to clear replay protection.

    This clears the replay protection timestamps stored in SQL for all
    entities known to rpkid and pubd.  This is a fairly blunt
    instrument, but as we don't expect this to be necessary except in
    the case of gross misconfiguration, it should suffice
    """

    self.zoo.clear_all_sql_cms_replay_protection()


  @parsecmd(argsubparsers)
  def do_version(self, args):
    """
    Show current software version number.
    """

    print rpki.version.VERSION


  @parsecmd(argsubparsers)
  def do_list_self_handles(self, args):
    """
    List all <self/> handles in this rpkid instance.
    """

    for ca in rpki.irdb.ResourceHolderCA.objects.all():
      print ca.handle
<|MERGE_RESOLUTION|>--- conflicted
+++ resolved
@@ -132,7 +132,6 @@
     self.histfile = cfg.get("history_file", os.path.expanduser("~/.rpkic_history"))
     self.autosync = cfg.getboolean("autosync", True, section = "rpkic")
 
-<<<<<<< HEAD
     # This should go away now that we have rpki.django_settings, but
     # let's get a verbose log with it present first to see what
     # changes.
@@ -144,6 +143,7 @@
       os.environ.update(DJANGO_SETTINGS_MODULE = "rpki.django_settings")
 
     else:
+      import django
       from django.conf import settings
       settings.configure(
         DATABASES = { "default" : {
@@ -154,30 +154,13 @@
           "HOST"     : "",
           "PORT"     : "",
           "OPTIONS"  : { "init_command": "SET storage_engine=INNODB" }}},
-        INSTALLED_APPS = ["rpki.irdb"])
-
-=======
-    import django
-
-    from django.conf import settings
-
-    settings.configure(
-      DATABASES = { "default" : {
-        "ENGINE"   : "django.db.backends.mysql",
-        "NAME"     : cfg.get("sql-database", section = "irdbd"),
-        "USER"     : cfg.get("sql-username", section = "irdbd"),
-        "PASSWORD" : cfg.get("sql-password", section = "irdbd"),
-        "HOST"     : "",
-        "PORT"     : "",
-        "OPTIONS"  : { "init_command": "SET storage_engine=INNODB" }}},
-      INSTALLED_APPS = ("rpki.irdb",),
-      MIDDLEWARE_CLASSES = (),          # API change, feh
-    )
->>>>>>> d4f19b6a
-
-    if django.VERSION >= (1, 7):        # API change, feh
-      from django.apps import apps
-      apps.populate(settings.INSTALLED_APPS)
+        INSTALLED_APPS = ("rpki.irdb",),
+        MIDDLEWARE_CLASSES = (),          # API change, feh
+      )
+
+      if django.VERSION >= (1, 7):        # API change, feh
+        from django.apps import apps
+        apps.populate(settings.INSTALLED_APPS)
 
     import rpki.irdb                    # pylint: disable=W0621
 
