# $Id$
#
# Copyright (C) 2015-2016  Parsons Government Services ("PARSONS")
# Portions copyright (C) 2014  Dragon Research Labs ("DRL")
# Portions copyright (C) 2009-2013  Internet Systems Consortium ("ISC")
#
# Permission to use, copy, modify, and distribute this software for any
# purpose with or without fee is hereby granted, provided that the above
# copyright notices and this permission notice appear in all copies.
#
# THE SOFTWARE IS PROVIDED "AS IS" AND PARSONS, DRL, AND ISC DISCLAIM
# ALL WARRANTIES WITH REGARD TO THIS SOFTWARE INCLUDING ALL IMPLIED
# WARRANTIES OF MERCHANTABILITY AND FITNESS.  IN NO EVENT SHALL
# PARSONS, DRL, OR ISC BE LIABLE FOR ANY SPECIAL, DIRECT, INDIRECT, OR
# CONSEQUENTIAL DAMAGES OR ANY DAMAGES WHATSOEVER RESULTING FROM LOSS
# OF USE, DATA OR PROFITS, WHETHER IN AN ACTION OF CONTRACT,
# NEGLIGENCE OR OTHER TORTIOUS ACTION, ARISING OUT OF OR IN CONNECTION
# WITH THE USE OR PERFORMANCE OF THIS SOFTWARE.

"""
Command line configuration and control tool for rpkid et al.

Type "help" at the inernal prompt, or run the program with the --help option for
an overview of the available commands; type "help foo" for (more) detailed help
on the "foo" command.
"""

import os
import sys
import pwd
import time
import argparse
import rpki.config
import rpki.sundial
import rpki.log
import rpki.resource_set
import rpki.relaxng
import rpki.exceptions
import rpki.left_right
import rpki.x509
import rpki.version

from lxml.etree import SubElement

from rpki.cli import Cmd, parsecmd, cmdarg

module_doc = __doc__


class swap_uids(object):
    """
    Context manager to wrap os.setreuid() calls safely.
    """
<<<<<<< HEAD

    def __init__(self):
        self.uid = os.getuid()
        self.euid = os.geteuid()

    def __enter__(self):
        os.setreuid(self.euid, self.uid)
        return self

    def __exit__(self, _type, value, traceback):
        os.setreuid(self.uid, self.euid)
        return False
=======

    def __init__(self):
        self.uid = os.getuid()
        self.euid = os.geteuid()

    def __enter__(self):
        os.setreuid(self.euid, self.uid)
        return self

    def __exit__(self, _type, value, traceback):
        os.setreuid(self.uid, self.euid)
        return False


def open_swapped_uids(*open_args):
    """
    Open a file with UIDs swapped for the duration of the open() call.
    """

    with swap_uids():
        return open(*open_args)


class main(Cmd):

    prompt = "rpkic> "

    completedefault = Cmd.filename_complete

    # Top-level argparser, for stuff that one might want when starting
    # up the interactive command loop.  Not sure -i belongs here, but
    # it's harmless so leave it here for the moment.

    top_argparser = argparse.ArgumentParser(add_help = False)
    top_argparser.add_argument("-c", "--config",
                               help = "override default location of configuration file")
    top_argparser.add_argument("-i", "--identity", "--handle",
                               help = "set initial entity handdle")
    top_argparser.add_argument("--profile",
                               help = "enable profiling, saving data to PROFILE")

    # Argparser for non-interactive commands (no command loop).

    full_argparser = argparse.ArgumentParser(parents = [top_argparser],
                                             description = module_doc)
    argsubparsers = full_argparser.add_subparsers(title = "Commands", metavar = "")

    def __init__(self):
        Cmd.__init__(self)
        os.environ["TZ"] = "UTC"
        time.tzset()

        # Try parsing just the arguments that make sense if we're
        # going to be running an interactive command loop.  If that
        # parses everything, we're interactive, otherwise, it's either
        # a non-interactive command or a parse error, so we let the full
        # parser sort that out for us.

        args, argv = self.top_argparser.parse_known_args()
        self.interactive = not argv
        if not self.interactive:
            args = self.full_argparser.parse_args()

        self.cfg_file = args.config
        self.handle = args.identity

        if args.profile:
            import cProfile
            prof = cProfile.Profile()
            try:
                prof.runcall(self.main, args)
            finally:
                prof.dump_stats(args.profile)
                print "Dumped profile data to %s" % args.profile
        else:
            self.main(args)

    def main(self, args):
        self.read_config()
        if self.interactive:
            self.cmdloop_with_history()
        else:
            args.func(self, args)

    def read_history(self):
        """
        UID-swapping wrapper for parent .read_history() method.
        """

        with swap_uids():
            Cmd.read_history(self)

    def save_history(self):
        """
        UID-swapping wrapper for parent .save_history() method.
        """

        with swap_uids():
            Cmd.save_history(self)

    def read_config(self):

        # pylint: disable=W0201,W0602,W0621

        global rpki

        try:
            cfg = rpki.config.parser(set_filename = self.cfg_file, section = "myrpki")
            cfg.configure_logging(
                args  = argparse.Namespace(
                    log_destination = "stderr", 
                    log_level       = "warning"),
                ident = "rpkic")
            cfg.set_global_flags()
        except IOError, e:
            sys.exit("%s: %s" % (e.strerror, e.filename))

        self.histfile = cfg.get("history_file", os.path.expanduser("~/.rpkic_history"))
        self.autosync = cfg.getboolean("autosync", True, section = "rpkic")

        os.environ.update(DJANGO_SETTINGS_MODULE = "rpki.django_settings.irdb")

        import django
        django.setup()

        import rpki.irdb
>>>>>>> b3ae5c98

        try:
            rpki.irdb.models.ca_certificate_lifetime = rpki.sundial.timedelta.parse(
                cfg.get("bpki_ca_certificate_lifetime", section = "rpkic"))
        except rpki.config.ConfigParser.Error:
            pass

<<<<<<< HEAD
def open_swapped_uids(*open_args):
    """
    Open a file with UIDs swapped for the duration of the open() call.
    """

    with swap_uids():
        return open(*open_args)


class main(Cmd):

    prompt = "rpkic> "

    completedefault = Cmd.filename_complete

    # Top-level argparser, for stuff that one might want when starting
    # up the interactive command loop.  Not sure -i belongs here, but
    # it's harmless so leave it here for the moment.

    top_argparser = argparse.ArgumentParser(add_help = False)
    top_argparser.add_argument("-c", "--config",
                               help = "override default location of configuration file")
    top_argparser.add_argument("-i", "--identity", "--handle",
                               help = "set initial entity handdle")
    top_argparser.add_argument("--profile",
                               help = "enable profiling, saving data to PROFILE")

    # Argparser for non-interactive commands (no command loop).

    full_argparser = argparse.ArgumentParser(parents = [top_argparser],
                                             description = module_doc)
    argsubparsers = full_argparser.add_subparsers(title = "Commands", metavar = "")

    def __init__(self):
        Cmd.__init__(self)
        os.environ["TZ"] = "UTC"
        time.tzset()

        # Try parsing just the arguments that make sense if we're
        # going to be running an interactive command loop.  If that
        # parses everything, we're interactive, otherwise, it's either
        # a non-interactive command or a parse error, so we let the full
        # parser sort that out for us.

        args, argv = self.top_argparser.parse_known_args()
        self.interactive = not argv
        if not self.interactive:
            args = self.full_argparser.parse_args()

        self.cfg_file = args.config
        self.handle = args.identity

        if args.profile:
            import cProfile
            prof = cProfile.Profile()
            try:
                prof.runcall(self.main, args)
            finally:
                prof.dump_stats(args.profile)
                print "Dumped profile data to %s" % args.profile
        else:
            self.main(args)

    def main(self, args):
        rpki.log.init("rpkic")
        self.read_config()
        if self.interactive:
            self.cmdloop_with_history()
        else:
            args.func(self, args)

    def read_history(self):
        """
        UID-swapping wrapper for parent .read_history() method.
        """

        with swap_uids():
            Cmd.read_history(self)

    def save_history(self):
        """
        UID-swapping wrapper for parent .save_history() method.
        """

        with swap_uids():
            Cmd.save_history(self)

    def read_config(self):

        # pylint: disable=W0201,W0602,W0621
=======
        try:
            rpki.irdb.models.ee_certificate_lifetime = rpki.sundial.timedelta.parse(
                cfg.get("bpki_ee_certificate_lifetime", section = "rpkic"))
        except rpki.config.ConfigParser.Error:
            pass

        try:
            rpki.irdb.models.crl_interval = rpki.sundial.timedelta.parse(
                cfg.get("bpki_crl_interval", section = "rpkic"))
        except rpki.config.ConfigParser.Error:
            pass

        self.zoo = rpki.irdb.Zookeeper(cfg = cfg, handle = self.handle, logstream = sys.stdout)


    def do_help(self, arg):
        """
        List available commands with "help" or detailed help with "help cmd".
        """

        argv = arg.split()

        if not argv:
            #return self.full_argparser.print_help()
            return self.print_topics(
                self.doc_header,
                sorted(set(name[3:] for name in self.get_names()
                           if name.startswith("do_")
                           and getattr(self, name).__doc__)),
                15, 80)

        try:
            return getattr(self, "help_" + argv[0])()
        except AttributeError:
            pass

        func = getattr(self, "do_" + argv[0], None)

        try:
            return func.argparser.print_help()
        except AttributeError:
            pass

        try:
            return self.stdout.write(func.__doc__ + "\n")
        except AttributeError:
            pass

        self.stdout.write((self.nohelp + "\n") % arg)


    def irdb_handle_complete(self, manager, text, line, begidx, endidx):
        return [obj.handle for obj in manager.all() if obj.handle and obj.handle.startswith(text)]


    @parsecmd(argsubparsers,
              cmdarg("handle", help = "new handle"))
    def do_select_identity(self, args):
        """
        Select an identity handle for use with later commands.
        """

        self.zoo.reset_identity(args.handle)

    def complete_select_identity(self, *args):
        return self.irdb_handle_complete(rpki.irdb.models.ResourceHolderCA.objects, *args)


    @parsecmd(argsubparsers)
    def do_initialize(self, args):
        """
        Initialize an RPKI installation.  DEPRECATED.

        This command reads the configuration file, creates the BPKI and
        EntityDB directories, generates the initial BPKI certificates, and
        creates an XML file describing the resource-holding aspect of this
        RPKI installation.
        """

        r = self.zoo.initialize()
        with swap_uids():
            r.save("%s.identity.xml" % self.zoo.handle, sys.stdout)

        self.zoo.write_bpki_files()


    @parsecmd(argsubparsers,
              cmdarg("handle", help = "handle of entity to create"))
    def do_create_identity(self, args):
        """
        Create a new resource-holding entity.

        Returns XML file describing the new resource holder.

        This command is idempotent: calling it for a resource holder which
        already exists returns the existing identity.
        """

        self.zoo.reset_identity(args.handle)

        r = self.zoo.initialize_resource_bpki()
        with swap_uids():
            r.save("%s.identity.xml" % self.zoo.handle, sys.stdout)


    @parsecmd(argsubparsers)
    def do_initialize_server_bpki(self, args):
        """
        Initialize server BPKI portion of an RPKI installation.

        Reads server configuration from configuration file and creates the
        server BPKI objects needed to start daemons.
        """

        self.zoo.initialize_server_bpki()
        self.zoo.write_bpki_files()


    @parsecmd(argsubparsers)
    def do_update_bpki(self, args):
        """
        Update BPKI certificates.  Assumes an existing RPKI installation.

        Basic plan here is to reissue all BPKI certificates we can, right
        now.  In the long run we might want to be more clever about only
        touching ones that need maintenance, but this will do for a start.

        We also reissue CRLs for all CAs.

        Most likely this should be run under cron.
        """

        self.zoo.update_bpki()
        self.zoo.write_bpki_files()
        try:
            self.zoo.synchronize_bpki()
        except Exception, e:
            print "Couldn't push updated BPKI material into daemons: %s" % e


    @parsecmd(argsubparsers,
              cmdarg("--child_handle", help = "override default handle for new child"),
              cmdarg("--valid_until",  help = "override default validity interval"),
              cmdarg("child_xml",      help = "XML file containing child's identity"))
    def do_configure_child(self, args):
        """
        Configure a new child of this RPKI entity.

        This command extracts the child's data from an XML input file,
        cross-certifies the child's resource-holding BPKI certificate, and
        generates an XML output file describing the relationship between
        the child and this parent, including this parent's BPKI data and
        up-down protocol service URI.
        """

        with open_swapped_uids(args.child_xml) as f:
            r, child_handle = self.zoo.configure_child(f, args.child_handle, args.valid_until)
        with swap_uids():
            r.save("%s.%s.parent-response.xml" % (self.zoo.handle, child_handle), sys.stdout)
        self.zoo.synchronize_ca()
>>>>>>> b3ae5c98

        global rpki

<<<<<<< HEAD
        try:
            cfg = rpki.config.parser(set_filename = self.cfg_file, section = "myrpki")
            cfg.set_global_flags()
        except IOError, e:
            sys.exit("%s: %s" % (e.strerror, e.filename))

        self.histfile = cfg.get("history_file", os.path.expanduser("~/.rpkic_history"))
        self.autosync = cfg.getboolean("autosync", True, section = "rpkic")

        os.environ.update(DJANGO_SETTINGS_MODULE = "rpki.django_settings.irdb")

        import django
        django.setup()

        import rpki.irdb

        try:
            rpki.irdb.models.ca_certificate_lifetime = rpki.sundial.timedelta.parse(
                cfg.get("bpki_ca_certificate_lifetime", section = "rpkic"))
        except rpki.config.ConfigParser.Error:
            pass

        try:
            rpki.irdb.models.ee_certificate_lifetime = rpki.sundial.timedelta.parse(
                cfg.get("bpki_ee_certificate_lifetime", section = "rpkic"))
        except rpki.config.ConfigParser.Error:
            pass

        try:
            rpki.irdb.models.crl_interval = rpki.sundial.timedelta.parse(
                cfg.get("bpki_crl_interval", section = "rpkic"))
        except rpki.config.ConfigParser.Error:
            pass

        self.zoo = rpki.irdb.Zookeeper(cfg = cfg, handle = self.handle, logstream = sys.stdout)


    def do_help(self, arg):
        """
        List available commands with "help" or detailed help with "help cmd".
        """

        argv = arg.split()

        if not argv:
            #return self.full_argparser.print_help()
            return self.print_topics(
                self.doc_header,
                sorted(set(name[3:] for name in self.get_names()
                           if name.startswith("do_")
                           and getattr(self, name).__doc__)),
                15, 80)

        try:
            return getattr(self, "help_" + argv[0])()
        except AttributeError:
            pass

        func = getattr(self, "do_" + argv[0], None)

        try:
            return func.argparser.print_help()
        except AttributeError:
            pass

        try:
            return self.stdout.write(func.__doc__ + "\n")
        except AttributeError:
            pass

        self.stdout.write((self.nohelp + "\n") % arg)
=======
    @parsecmd(argsubparsers,
              cmdarg("child_handle", help = "handle of child to delete"))
    def do_delete_child(self, args):
        """
        Delete a child of this RPKI entity.
        """

        try:
            self.zoo.delete_child(args.child_handle)
            self.zoo.synchronize_ca()
        except rpki.irdb.models.ResourceHolderCA.DoesNotExist:
            print "No such resource holder \"%s\"" % self.zoo.handle
        except rpki.irdb.models.Child.DoesNotExist:
            print "No such child \"%s\"" % args.child_handle

    def complete_delete_child(self, *args):
        return self.irdb_handle_complete(self.zoo.resource_ca.children, *args)


    @parsecmd(argsubparsers,
              cmdarg("--parent_handle", help = "override default handle for new parent"),
              cmdarg("parent_xml",      help = "XML file containing parent's response"))
    def do_configure_parent(self, args):
        """
        Configure a new parent of this RPKI entity.

        This command reads the parent's response XML, extracts the
        parent's BPKI and service URI information, cross-certifies the
        parent's BPKI data into this entity's BPKI, and checks for offers
        or referrals of publication service.  If a publication offer or
        referral is present, we generate a request-for-service message to
        that repository, in case the user wants to avail herself of the
        referral or offer.

        We do NOT attempt automatic synchronization with rpkid at the
        completion of this command, because synchronization at this point
        will usually fail due to the repository not being set up yet.  If
        you know what you are doing and for some reason really want to
        synchronize here, run the synchronize command yourself.
        """

        with open_swapped_uids(args.parent_xml) as f:
            r, parent_handle = self.zoo.configure_parent(f, args.parent_handle)
        with swap_uids():
            r.save("%s.%s.repository-request.xml" % (self.zoo.handle, parent_handle), sys.stdout)


    @parsecmd(argsubparsers,
              cmdarg("parent_handle", help = "handle of parent to delete"))
    def do_delete_parent(self, args):
        """
        Delete a parent of this RPKI entity.
        """

        try:
            self.zoo.delete_parent(args.parent_handle)
            self.zoo.synchronize_ca()
        except rpki.irdb.models.ResourceHolderCA.DoesNotExist:
            print "No such resource holder \"%s\"" % self.zoo.handle
        except rpki.irdb.models.Parent.DoesNotExist:
            print "No such parent \"%s\"" % args.parent_handle

    def complete_delete_parent(self, *args):
        return self.irdb_handle_complete(self.zoo.resource_ca.parents, *args)


    @parsecmd(argsubparsers,
              cmdarg("--resources", help = "restrict root to specified resources",
                                    type = rpki.resource_set.resource_bag.from_str,
                                    default = "0.0.0.0/0,::/0,0-4294967295"),
              cmdarg("--root_handle", help = "override default handle for new root"))
    def do_configure_root(self, args):
        """
        Configure the current resource holding identity as a root.

        Returns repository request XML file like configure_parent does.
        """

        print "Generating root for resources {!s}".format(args.resources) # XXX

        r = self.zoo.configure_root(args.root_handle, args.resources)
        if r is not None:
            with swap_uids():
                r.save("%s.%s.repository-request.xml" % (self.zoo.handle, self.zoo.handle), sys.stdout)
        self.zoo.write_bpki_files()


    @parsecmd(argsubparsers)
    def do_delete_root(self, args):
        """
        Delete local RPKI root as parent of the current entity.
        """

        raise NotImplementedError


    @parsecmd(argsubparsers,
              cmdarg("--root_handle", help = "override default handle"),
              cmdarg("--output_file", help = "override default output filename"))
    def do_extract_root_certificate(self, args):
        """
        Extract self-signed RPKI certificate from a root object.
        """

        cert, uris = self.zoo.extract_root_certificate_and_uris(args.root_handle)
        if cert is None:
            print "No certificate currently available"
        else:
            fn = args.output_file or (cert.gSKI() + ".cer")
            with open_swapped_uids(fn, "wb") as f:
                print "Writing", f.name
                f.write(cert.get_DER())


    @parsecmd(argsubparsers,
              cmdarg("--root_handle", help = "override default handle"),
              cmdarg("--output_file", help = "override default output filename"))
    def do_extract_root_tal(self, args):
        """
        Extract self-signed RPKI certificate from a root object.
        """

        cert, uris = self.zoo.extract_root_certificate_and_uris(args.root_handle)
        if cert is None:
            print "No certificate currently available"
        else:
            fn = args.output_file or (cert.gSKI() + ".tal")
            with open_swapped_uids(fn, "w") as f:
                print "Writing", f.name
                for uri in uris:
                    f.write(uri + "\n")
                f.write("\n")
                f.write(cert.getPublicKey().get_Base64())


    @parsecmd(argsubparsers,
              cmdarg("--flat",     help = "use flat publication scheme", action = "store_true"),
              cmdarg("--sia_base", help = "override SIA base value"),
              cmdarg("client_xml", help = "XML file containing client request"))
    def do_configure_publication_client(self, args):
        """
        Configure publication server to know about a new client.

        This command reads the client's request for service,
        cross-certifies the client's BPKI data, and generates a response
        message containing the repository's BPKI data and service URI.
        """

        with open_swapped_uids(args.client_xml) as f:
            r, client_handle = self.zoo.configure_publication_client(f, args.sia_base, args.flat)
        with swap_uids():
            r.save("%s.repository-response.xml" % client_handle.replace("/", "."), sys.stdout)
        try:
            self.zoo.synchronize_pubd()
        except rpki.irdb.models.Repository.DoesNotExist:
            pass


    @parsecmd(argsubparsers,
              cmdarg("client_handle", help = "handle of client to delete"))
    def do_delete_publication_client(self, args):
        """
        Delete a publication client of this RPKI entity.
        """

        try:
            self.zoo.delete_publication_client(args.client_handle)
            self.zoo.synchronize_pubd()
        except rpki.irdb.models.ResourceHolderCA.DoesNotExist:
            print "No such resource holder \"%s\"" % self.zoo.handle
        except rpki.irdb.models.Client.DoesNotExist:
            print "No such client \"%s\"" % args.client_handle

    def complete_delete_publication_client(self, *args):
        return self.irdb_handle_complete(self.zoo.server_ca.clients, *args)


    @parsecmd(argsubparsers,
              cmdarg("--parent_handle", help = "override default parent handle"),
              cmdarg("repository_xml",  help = "XML file containing repository response"))
    def do_configure_repository(self, args):
        """
        Configure a publication repository for this RPKI entity.

        This command reads the repository's response to this entity's
        request for publication service, extracts and cross-certifies the
        BPKI data and service URI, and links the repository data with the
        corresponding parent data in our local database.
        """

        with open_swapped_uids(args.repository_xml) as f:
            self.zoo.configure_repository(f, args.parent_handle)
        self.zoo.synchronize_ca()


    @parsecmd(argsubparsers,
              cmdarg("repository_handle", help = "handle of repository to delete"))
    def do_delete_repository(self, args):
        """
        Delete a repository of this RPKI entity.
        """

        try:
            self.zoo.delete_repository(args.repository_handle)
            self.zoo.synchronize_ca()
        except rpki.irdb.models.ResourceHolderCA.DoesNotExist:
            print "No such resource holder \"%s\"" % self.zoo.handle
        except rpki.irdb.models.Repository.DoesNotExist:
            print "No such repository \"%s\"" % args.repository_handle

    def complete_delete_repository(self, *args):
        return self.irdb_handle_complete(self.zoo.resource_ca.repositories, *args)


    @parsecmd(argsubparsers)
    def do_delete_identity(self, args):
        """
        Delete the current RPKI identity (rpkid <tenant/> object).
        """

        try:
            self.zoo.delete_tenant()
            self.zoo.synchronize_deleted_ca()
        except rpki.irdb.models.ResourceHolderCA.DoesNotExist:
            print "No such resource holder \"%s\"" % self.zoo.handle


    @parsecmd(argsubparsers,
              cmdarg("--valid_until", help = "override default new validity interval"),
              cmdarg("child_handle",  help = "handle of child to renew"))
    def do_renew_child(self, args):
        """
        Update validity period for one child entity.
        """

        self.zoo.renew_children(args.child_handle, args.valid_until)
        self.zoo.synchronize_ca()
        if self.autosync:
            self.zoo.run_rpkid_now()

    def complete_renew_child(self, *args):
        return self.irdb_handle_complete(self.zoo.resource_ca.children, *args)


    @parsecmd(argsubparsers,
              cmdarg("--valid_until", help = "override default new validity interval"))
    def do_renew_all_children(self, args):
        """
        Update validity period for all child entities.
        """

        self.zoo.renew_children(None, args.valid_until)
        self.zoo.synchronize_ca()
        if self.autosync:
            self.zoo.run_rpkid_now()


    @parsecmd(argsubparsers,
              cmdarg("prefixes_csv", help = "CSV file listing prefixes"))
    def do_load_prefixes(self, args):
        """
        Load prefixes into IRDB from CSV file.
        """

        with open_swapped_uids(args.prefixes_csv) as f:
            self.zoo.load_prefixes(f, True)
        if self.autosync:
            self.zoo.run_rpkid_now()


    @parsecmd(argsubparsers)
    def do_show_child_resources(self, args):
        """
        Show resources assigned to children.
        """

        for child in self.zoo.resource_ca.children.all():
            resources = child.resource_bag
            print "Child:", child.handle
            if resources.asn:
                print "  ASN:", resources.asn
            if resources.v4:
                print " IPv4:", resources.v4
            if resources.v6:
                print " IPv6:", resources.v6


    @parsecmd(argsubparsers)
    def do_show_roa_requests(self, args):
        """
        Show ROA requests.
        """

        for roa_request in self.zoo.resource_ca.roa_requests.all():
            prefixes = roa_request.roa_prefix_bag
            print "ASN:  ", roa_request.asn
            if prefixes.v4:
                print " IPv4:", prefixes.v4
            if prefixes.v6:
                print " IPv6:", prefixes.v6


    @parsecmd(argsubparsers)
    def do_show_ghostbuster_requests(self, args):
        """
        Show Ghostbuster requests.
        """

        for ghostbuster_request in self.zoo.resource_ca.ghostbuster_requests.all():
            print "Parent:", ghostbuster_request.parent or "*"
            print ghostbuster_request.vcard


    @parsecmd(argsubparsers)
    def do_show_received_resources(self, args):
        """
        Show resources received by this entity from its parent(s).
        """

        q_msg = self.zoo.compose_left_right_query()
        SubElement(q_msg, rpki.left_right.tag_list_received_resources, tenant_handle = self.zoo.handle)

        for r_pdu in self.zoo.call_rpkid(q_msg):

            print "Parent:     ", r_pdu.get("parent_handle")
            print "  notBefore:", r_pdu.get("notBefore")
            print "  notAfter: ", r_pdu.get("notAfter")
            print "  URI:      ", r_pdu.get("uri")
            print "  SIA URI:  ", r_pdu.get("sia_uri")
            print "  AIA URI:  ", r_pdu.get("aia_uri")
            print "  ASN:      ", r_pdu.get("asn")
            print "  IPv4:     ", r_pdu.get("ipv4")
            print "  IPv6:     ", r_pdu.get("ipv6")


    @parsecmd(argsubparsers)
    def do_show_published_objects(self, args):
        """
        Show published objects.
        """

        q_msg = self.zoo.compose_left_right_query()
        SubElement(q_msg, rpki.left_right.tag_list_published_objects, tenant_handle = self.zoo.handle)

        for r_pdu in self.zoo.call_rpkid(q_msg):
            uri = r_pdu.get("uri")
            track = rpki.x509.uri_dispatch(uri)(Base64 = r_pdu.text).tracking_data(uri)
            child_handle = r_pdu.get("child_handle")

            if child_handle is None:
                print track
            else:
                print track, child_handle


    @parsecmd(argsubparsers)
    def do_show_bpki(self, args):
        """
        Show this entity's BPKI objects.
        """

        print "Self:       ", self.zoo.resource_ca.handle
        print "  notBefore:", self.zoo.resource_ca.certificate.getNotBefore()
        print "  notAfter: ", self.zoo.resource_ca.certificate.getNotAfter()
        print "  Subject:  ", self.zoo.resource_ca.certificate.getSubject()
        print "  SKI:      ", self.zoo.resource_ca.certificate.hSKI()
        for bsc in self.zoo.resource_ca.bscs.all():
            print "BSC:        ", bsc.handle
            print "  notBefore:", bsc.certificate.getNotBefore()
            print "  notAfter: ", bsc.certificate.getNotAfter()
            print "  Subject:  ", bsc.certificate.getSubject()
            print "  SKI:      ", bsc.certificate.hSKI()
        for parent in self.zoo.resource_ca.parents.all():
            print "Parent:     ", parent.handle
            print "  notBefore:", parent.certificate.getNotBefore()
            print "  notAfter: ", parent.certificate.getNotAfter()
            print "  Subject:  ", parent.certificate.getSubject()
            print "  SKI:      ", parent.certificate.hSKI()
            print "  URL:      ", parent.service_uri
        for child in self.zoo.resource_ca.children.all():
            print "Child:      ", child.handle
            print "  notBefore:", child.certificate.getNotBefore()
            print "  notAfter: ", child.certificate.getNotAfter()
            print "  Subject:  ", child.certificate.getSubject()
            print "  SKI:      ", child.certificate.hSKI()
        for repository in self.zoo.resource_ca.repositories.all():
            print "Repository: ", repository.handle
            print "  notBefore:", repository.certificate.getNotBefore()
            print "  notAfter: ", repository.certificate.getNotAfter()
            print "  Subject:  ", repository.certificate.getSubject()
            print "  SKI:      ", repository.certificate.hSKI()
            print "  URL:      ", repository.service_uri


    @parsecmd(argsubparsers,
              cmdarg("asns_csv", help = "CSV file listing ASNs"))
    def do_load_asns(self, args):
        """
        Load ASNs into IRDB from CSV file.
        """

        with open_swapped_uids(args.asns_csv) as f:
            self.zoo.load_asns(f, True)
        if self.autosync:
            self.zoo.run_rpkid_now()


    @parsecmd(argsubparsers,
              cmdarg("roa_requests_csv", help = "CSV file listing ROA requests"))
    def do_load_roa_requests(self, args):
        """
        Load ROA requests into IRDB from CSV file.
        """

        with open_swapped_uids(args.roa_requests_csv) as f:
            self.zoo.load_roa_requests(f)
        if self.autosync:
            self.zoo.run_rpkid_now()


    @parsecmd(argsubparsers,
              cmdarg("ghostbuster_requests", help = "file listing Ghostbuster requests as a sequence of VCards"))
    def do_load_ghostbuster_requests(self, args):
        """
        Load Ghostbuster requests into IRDB from file.
        """

        with open_swapped_uids(args.ghostbuster_requests) as f:
            self.zoo.load_ghostbuster_requests(f)
        if self.autosync:
            self.zoo.run_rpkid_now()


    @parsecmd(argsubparsers,
              cmdarg("--valid_until",  help = "override default validity interval"),
              cmdarg("router_certificate_request_xml", help = "file containing XML router certificate request"))
    def do_add_router_certificate_request(self, args):
        """
        Load router certificate request(s) into IRDB from XML file.
        """

        with open_swapped_uids(args.router_certificate_request_xml) as f:
            self.zoo.add_router_certificate_request(f, args.valid_until)
        if self.autosync:
            self.zoo.run_rpkid_now()

    @parsecmd(argsubparsers,
              cmdarg("gski", help = "g(SKI) of router certificate request to delete"))
    def do_delete_router_certificate_request(self, args):
        """
        Delete a router certificate request from the IRDB.
        """

        try:
            self.zoo.delete_router_certificate_request(args.gski)
            if self.autosync:
                self.zoo.run_rpkid_now()
        except rpki.irdb.models.ResourceHolderCA.DoesNotExist:
            print "No such resource holder \"%s\"" % self.zoo.handle
        except rpki.irdb.models.EECertificateRequest.DoesNotExist:
            print "No certificate request matching g(SKI) \"%s\"" % args.gski

    def complete_delete_router_certificate_request(self, text, line, begidx, endidx):
        return [obj.gski for obj in self.zoo.resource_ca.ee_certificate_requests.all()
                if obj.gski and obj.gski.startswith(text)]


    @parsecmd(argsubparsers)
    def do_show_router_certificate_requests(self, args):
        """
        Show this entity's router certificate requests.
        """

        for req in self.zoo.resource_ca.ee_certificate_requests.all():
            print "%s  %s  %s  %s" % (req.gski, req.valid_until, req.cn, req.sn)


    # What about updates?  Validity interval, change router-id, change
    # ASNs.  Not sure what this looks like yet, blunder ahead with the
    # core code while mulling over the UI.


    @parsecmd(argsubparsers)
    def do_synchronize(self, args):
        """
        Whack daemons to match IRDB.

        This command may be replaced by implicit synchronization embedded
        in of other commands, haven't decided yet.
        """

        self.zoo.synchronize()

>>>>>>> b3ae5c98

    @parsecmd(argsubparsers)
    def do_force_publication(self, args):
        """
        Whack rpkid to force (re)publication of everything.

<<<<<<< HEAD
    def irdb_handle_complete(self, manager, text, line, begidx, endidx):
        return [obj.handle for obj in manager.all() if obj.handle and obj.handle.startswith(text)]


    @parsecmd(argsubparsers,
              cmdarg("handle", help = "new handle"))
    def do_select_identity(self, args):
        """
        Select an identity handle for use with later commands.
        """

        self.zoo.reset_identity(args.handle)

    def complete_select_identity(self, *args):
        return self.irdb_handle_complete(rpki.irdb.models.ResourceHolderCA.objects, *args)


    @parsecmd(argsubparsers)
    def do_initialize(self, args):
        """
        Initialize an RPKI installation.  DEPRECATED.

        This command reads the configuration file, creates the BPKI and
        EntityDB directories, generates the initial BPKI certificates, and
        creates an XML file describing the resource-holding aspect of this
        RPKI installation.
        """

        rootd_case = self.zoo.run_rootd and self.zoo.handle == self.zoo.cfg.get("handle")

        r = self.zoo.initialize()
        with swap_uids():
            r.save("%s.identity.xml" % self.zoo.handle,
                   None if rootd_case else sys.stdout)

        if rootd_case:
            r = self.zoo.configure_rootd()
            if r is not None:
                with swap_uids():
                    r.save("%s.%s.repository-request.xml" % (self.zoo.handle, self.zoo.handle), sys.stdout)

        self.zoo.write_bpki_files()


    @parsecmd(argsubparsers,
              cmdarg("handle", help = "handle of entity to create"))
    def do_create_identity(self, args):
        """
        Create a new resource-holding entity.

        Returns XML file describing the new resource holder.

        This command is idempotent: calling it for a resource holder which
        already exists returns the existing identity.
        """

        self.zoo.reset_identity(args.handle)

        r = self.zoo.initialize_resource_bpki()
        with swap_uids():
            r.save("%s.identity.xml" % self.zoo.handle, sys.stdout)


    @parsecmd(argsubparsers)
    def do_initialize_server_bpki(self, args):
        """
        Initialize server BPKI portion of an RPKI installation.

        Reads server configuration from configuration file and creates the
        server BPKI objects needed to start daemons.
        """

        self.zoo.initialize_server_bpki()
        self.zoo.write_bpki_files()


    @parsecmd(argsubparsers)
    def do_update_bpki(self, args):
        """
        Update BPKI certificates.  Assumes an existing RPKI installation.

        Basic plan here is to reissue all BPKI certificates we can, right
        now.  In the long run we might want to be more clever about only
        touching ones that need maintenance, but this will do for a start.

        We also reissue CRLs for all CAs.

        Most likely this should be run under cron.
        """

        self.zoo.update_bpki()
        self.zoo.write_bpki_files()
        try:
            self.zoo.synchronize_bpki()
        except Exception, e:
            print "Couldn't push updated BPKI material into daemons: %s" % e
=======
        This is not usually necessary, as rpkid automatically publishes
        changes it makes, but this command can be useful occasionally when
        a fault or configuration error has left rpkid holding data which
        it has not been able to publish.
        """

        self.zoo.publish_world_now()


    @parsecmd(argsubparsers)
    def do_force_reissue(self, args):
        """
        Whack rpkid to force reissuance of everything.

        This is not usually necessary, as rpkid reissues automatically
        objects automatically as needed, but this command can be useful
        occasionally when a fault or configuration error has prevented
        rpkid from reissuing when it should have.
        """

        self.zoo.reissue()


    @parsecmd(argsubparsers)
    def do_force_run_now(self, args):
        """
        Force rpkid to run periodic tasks for this Tenant immediately.

        This is not usually necessary, as rpkid runs all of these
        tasks on a regular schedule, but this command can be useful
        occasionally when configuration change is taking a long time
        to percolate through a series of parent/child exchanges.
        """

        self.zoo.run_rpkid_now()

>>>>>>> b3ae5c98

    @parsecmd(argsubparsers)
    def do_up_down_rekey(self, args):
        """
        Initiate a "rekey" operation.

<<<<<<< HEAD
    @parsecmd(argsubparsers,
              cmdarg("--child_handle", help = "override default handle for new child"),
              cmdarg("--valid_until",  help = "override default validity interval"),
              cmdarg("child_xml",      help = "XML file containing child's identity"))
    def do_configure_child(self, args):
        """
        Configure a new child of this RPKI entity.

        This command extracts the child's data from an XML input file,
        cross-certifies the child's resource-holding BPKI certificate, and
        generates an XML output file describing the relationship between
        the child and this parent, including this parent's BPKI data and
        up-down protocol service URI.
        """

        with open_swapped_uids(args.child_xml) as f:
            r, child_handle = self.zoo.configure_child(f, args.child_handle, args.valid_until)
        with swap_uids():
            r.save("%s.%s.parent-response.xml" % (self.zoo.handle, child_handle), sys.stdout)
        self.zoo.synchronize_ca()


    @parsecmd(argsubparsers,
              cmdarg("child_handle", help = "handle of child to delete"))
    def do_delete_child(self, args):
        """
        Delete a child of this RPKI entity.
        """

        try:
            self.zoo.delete_child(args.child_handle)
            self.zoo.synchronize_ca()
        except rpki.irdb.models.ResourceHolderCA.DoesNotExist:
            print "No such resource holder \"%s\"" % self.zoo.handle
        except rpki.irdb.models.Child.DoesNotExist:
            print "No such child \"%s\"" % args.child_handle

    def complete_delete_child(self, *args):
        return self.irdb_handle_complete(self.zoo.resource_ca.children, *args)


    @parsecmd(argsubparsers,
              cmdarg("--parent_handle", help = "override default handle for new parent"),
              cmdarg("parent_xml",      help = "XML file containing parent's response"))
    def do_configure_parent(self, args):
        """
        Configure a new parent of this RPKI entity.

        This command reads the parent's response XML, extracts the
        parent's BPKI and service URI information, cross-certifies the
        parent's BPKI data into this entity's BPKI, and checks for offers
        or referrals of publication service.  If a publication offer or
        referral is present, we generate a request-for-service message to
        that repository, in case the user wants to avail herself of the
        referral or offer.

        We do NOT attempt automatic synchronization with rpkid at the
        completion of this command, because synchronization at this point
        will usually fail due to the repository not being set up yet.  If
        you know what you are doing and for some reason really want to
        synchronize here, run the synchronize command yourself.
        """

        with open_swapped_uids(args.parent_xml) as f:
            r, parent_handle = self.zoo.configure_parent(f, args.parent_handle)
        with swap_uids():
            r.save("%s.%s.repository-request.xml" % (self.zoo.handle, parent_handle), sys.stdout)


    @parsecmd(argsubparsers,
              cmdarg("parent_handle", help = "handle of parent to delete"))
    def do_delete_parent(self, args):
        """
        Delete a parent of this RPKI entity.
        """

        try:
            self.zoo.delete_parent(args.parent_handle)
            self.zoo.synchronize_ca()
        except rpki.irdb.models.ResourceHolderCA.DoesNotExist:
            print "No such resource holder \"%s\"" % self.zoo.handle
        except rpki.irdb.models.Parent.DoesNotExist:
            print "No such parent \"%s\"" % args.parent_handle

    def complete_delete_parent(self, *args):
        return self.irdb_handle_complete(self.zoo.resource_ca.parents, *args)


    @parsecmd(argsubparsers)
    def do_configure_root(self, args):
        """
        Configure the current resource holding identity as a root.

        This configures rpkid to talk to rootd as (one of) its parent(s).
        Returns repository request XML file like configure_parent does.
        """

        r = self.zoo.configure_rootd()
        if r is not None:
            with swap_uids():
                r.save("%s.%s.repository-request.xml" % (self.zoo.handle, self.zoo.handle), sys.stdout)
        self.zoo.write_bpki_files()


    @parsecmd(argsubparsers)
    def do_delete_root(self, args):
        """
        Delete local RPKI root as parent of the current entity.

        This tells the current rpkid identity (<tenant/>) to stop talking to
        rootd.
        """

        try:
            self.zoo.delete_rootd()
            self.zoo.synchronize_ca()
        except rpki.irdb.models.ResourceHolderCA.DoesNotExist:
            print "No such resource holder \"%s\"" % self.zoo.handle
        except rpki.irdb.models.Rootd.DoesNotExist:
            print "No associated rootd"


    @parsecmd(argsubparsers,
              cmdarg("--flat",     help = "use flat publication scheme", action = "store_true"),
              cmdarg("--sia_base", help = "override SIA base value"),
              cmdarg("client_xml", help = "XML file containing client request"))
    def do_configure_publication_client(self, args):
        """
        Configure publication server to know about a new client.

        This command reads the client's request for service,
        cross-certifies the client's BPKI data, and generates a response
        message containing the repository's BPKI data and service URI.
        """

        with open_swapped_uids(args.client_xml) as f:
            r, client_handle = self.zoo.configure_publication_client(f, args.sia_base, args.flat)
        with swap_uids():
            r.save("%s.repository-response.xml" % client_handle.replace("/", "."), sys.stdout)
        try:
            self.zoo.synchronize_pubd()
        except rpki.irdb.models.Repository.DoesNotExist:
            pass


    @parsecmd(argsubparsers,
              cmdarg("client_handle", help = "handle of client to delete"))
    def do_delete_publication_client(self, args):
        """
        Delete a publication client of this RPKI entity.
        """

        try:
            self.zoo.delete_publication_client(args.client_handle)
            self.zoo.synchronize_pubd()
        except rpki.irdb.models.ResourceHolderCA.DoesNotExist:
            print "No such resource holder \"%s\"" % self.zoo.handle
        except rpki.irdb.models.Client.DoesNotExist:
            print "No such client \"%s\"" % args.client_handle

    def complete_delete_publication_client(self, *args):
        return self.irdb_handle_complete(self.zoo.server_ca.clients, *args)


    @parsecmd(argsubparsers,
              cmdarg("--parent_handle", help = "override default parent handle"),
              cmdarg("repository_xml",  help = "XML file containing repository response"))
    def do_configure_repository(self, args):
        """
        Configure a publication repository for this RPKI entity.

        This command reads the repository's response to this entity's
        request for publication service, extracts and cross-certifies the
        BPKI data and service URI, and links the repository data with the
        corresponding parent data in our local database.
        """

        with open_swapped_uids(args.repository_xml) as f:
            self.zoo.configure_repository(f, args.parent_handle)
        self.zoo.synchronize_ca()


    @parsecmd(argsubparsers,
              cmdarg("repository_handle", help = "handle of repository to delete"))
    def do_delete_repository(self, args):
        """
        Delete a repository of this RPKI entity.
        """

        try:
            self.zoo.delete_repository(args.repository_handle)
            self.zoo.synchronize_ca()
        except rpki.irdb.models.ResourceHolderCA.DoesNotExist:
            print "No such resource holder \"%s\"" % self.zoo.handle
        except rpki.irdb.models.Repository.DoesNotExist:
            print "No such repository \"%s\"" % args.repository_handle

    def complete_delete_repository(self, *args):
        return self.irdb_handle_complete(self.zoo.resource_ca.repositories, *args)


    @parsecmd(argsubparsers)
    def do_delete_identity(self, args):
        """
        Delete the current RPKI identity (rpkid <tenant/> object).
        """

        try:
            self.zoo.delete_tenant()
            self.zoo.synchronize_deleted_ca()
        except rpki.irdb.models.ResourceHolderCA.DoesNotExist:
            print "No such resource holder \"%s\"" % self.zoo.handle


    @parsecmd(argsubparsers,
              cmdarg("--valid_until", help = "override default new validity interval"),
              cmdarg("child_handle",  help = "handle of child to renew"))
    def do_renew_child(self, args):
        """
        Update validity period for one child entity.
        """

        self.zoo.renew_children(args.child_handle, args.valid_until)
        self.zoo.synchronize_ca()
        if self.autosync:
            self.zoo.run_rpkid_now()

    def complete_renew_child(self, *args):
        return self.irdb_handle_complete(self.zoo.resource_ca.children, *args)


    @parsecmd(argsubparsers,
              cmdarg("--valid_until", help = "override default new validity interval"))
    def do_renew_all_children(self, args):
        """
        Update validity period for all child entities.
        """

        self.zoo.renew_children(None, args.valid_until)
        self.zoo.synchronize_ca()
        if self.autosync:
            self.zoo.run_rpkid_now()


    @parsecmd(argsubparsers,
              cmdarg("prefixes_csv", help = "CSV file listing prefixes"))
    def do_load_prefixes(self, args):
        """
        Load prefixes into IRDB from CSV file.
        """

        with open_swapped_uids(args.prefixes_csv) as f:
            self.zoo.load_prefixes(f, True)
        if self.autosync:
            self.zoo.run_rpkid_now()


    @parsecmd(argsubparsers)
    def do_show_child_resources(self, args):
        """
        Show resources assigned to children.
        """

        for child in self.zoo.resource_ca.children.all():
            resources = child.resource_bag
            print "Child:", child.handle
            if resources.asn:
                print "  ASN:", resources.asn
            if resources.v4:
                print " IPv4:", resources.v4
            if resources.v6:
                print " IPv6:", resources.v6


    @parsecmd(argsubparsers)
    def do_show_roa_requests(self, args):
        """
        Show ROA requests.
        """

        for roa_request in self.zoo.resource_ca.roa_requests.all():
            prefixes = roa_request.roa_prefix_bag
            print "ASN:  ", roa_request.asn
            if prefixes.v4:
                print " IPv4:", prefixes.v4
            if prefixes.v6:
                print " IPv6:", prefixes.v6


    @parsecmd(argsubparsers)
    def do_show_ghostbuster_requests(self, args):
        """
        Show Ghostbuster requests.
        """

        for ghostbuster_request in self.zoo.resource_ca.ghostbuster_requests.all():
            print "Parent:", ghostbuster_request.parent or "*"
            print ghostbuster_request.vcard


    @parsecmd(argsubparsers)
    def do_show_received_resources(self, args):
        """
        Show resources received by this entity from its parent(s).
        """

        q_msg = self.zoo.compose_left_right_query()
        SubElement(q_msg, rpki.left_right.tag_list_received_resources, tenant_handle = self.zoo.handle)

        for r_pdu in self.zoo.call_rpkid(q_msg):

            print "Parent:     ", r_pdu.get("parent_handle")
            print "  notBefore:", r_pdu.get("notBefore")
            print "  notAfter: ", r_pdu.get("notAfter")
            print "  URI:      ", r_pdu.get("uri")
            print "  SIA URI:  ", r_pdu.get("sia_uri")
            print "  AIA URI:  ", r_pdu.get("aia_uri")
            print "  ASN:      ", r_pdu.get("asn")
            print "  IPv4:     ", r_pdu.get("ipv4")
            print "  IPv6:     ", r_pdu.get("ipv6")


    @parsecmd(argsubparsers)
    def do_show_published_objects(self, args):
        """
        Show published objects.
        """

        q_msg = self.zoo.compose_left_right_query()
        SubElement(q_msg, rpki.left_right.tag_list_published_objects, tenant_handle = self.zoo.handle)

        for r_pdu in self.zoo.call_rpkid(q_msg):
            uri = r_pdu.get("uri")
            track = rpki.x509.uri_dispatch(uri)(Base64 = r_pdu.text).tracking_data(uri)
            child_handle = r_pdu.get("child_handle")

            if child_handle is None:
                print track
            else:
                print track, child_handle


    @parsecmd(argsubparsers)
    def do_show_bpki(self, args):
        """
        Show this entity's BPKI objects.
        """

        print "Self:       ", self.zoo.resource_ca.handle
        print "  notBefore:", self.zoo.resource_ca.certificate.getNotBefore()
        print "  notAfter: ", self.zoo.resource_ca.certificate.getNotAfter()
        print "  Subject:  ", self.zoo.resource_ca.certificate.getSubject()
        print "  SKI:      ", self.zoo.resource_ca.certificate.hSKI()
        for bsc in self.zoo.resource_ca.bscs.all():
            print "BSC:        ", bsc.handle
            print "  notBefore:", bsc.certificate.getNotBefore()
            print "  notAfter: ", bsc.certificate.getNotAfter()
            print "  Subject:  ", bsc.certificate.getSubject()
            print "  SKI:      ", bsc.certificate.hSKI()
        for parent in self.zoo.resource_ca.parents.all():
            print "Parent:     ", parent.handle
            print "  notBefore:", parent.certificate.getNotBefore()
            print "  notAfter: ", parent.certificate.getNotAfter()
            print "  Subject:  ", parent.certificate.getSubject()
            print "  SKI:      ", parent.certificate.hSKI()
            print "  URL:      ", parent.service_uri
        for child in self.zoo.resource_ca.children.all():
            print "Child:      ", child.handle
            print "  notBefore:", child.certificate.getNotBefore()
            print "  notAfter: ", child.certificate.getNotAfter()
            print "  Subject:  ", child.certificate.getSubject()
            print "  SKI:      ", child.certificate.hSKI()
        for repository in self.zoo.resource_ca.repositories.all():
            print "Repository: ", repository.handle
            print "  notBefore:", repository.certificate.getNotBefore()
            print "  notAfter: ", repository.certificate.getNotAfter()
            print "  Subject:  ", repository.certificate.getSubject()
            print "  SKI:      ", repository.certificate.hSKI()
            print "  URL:      ", repository.service_uri


    @parsecmd(argsubparsers,
              cmdarg("asns_csv", help = "CSV file listing ASNs"))
    def do_load_asns(self, args):
        """
        Load ASNs into IRDB from CSV file.
        """

        with open_swapped_uids(args.asns_csv) as f:
            self.zoo.load_asns(f, True)
        if self.autosync:
            self.zoo.run_rpkid_now()


    @parsecmd(argsubparsers,
              cmdarg("roa_requests_csv", help = "CSV file listing ROA requests"))
    def do_load_roa_requests(self, args):
        """
        Load ROA requests into IRDB from CSV file.
        """

        with open_swapped_uids(args.roa_requests_csv) as f:
            self.zoo.load_roa_requests(f)
        if self.autosync:
            self.zoo.run_rpkid_now()


    @parsecmd(argsubparsers,
              cmdarg("ghostbuster_requests", help = "file listing Ghostbuster requests as a sequence of VCards"))
    def do_load_ghostbuster_requests(self, args):
        """
        Load Ghostbuster requests into IRDB from file.
        """

        with open_swapped_uids(args.ghostbuster_requests) as f:
            self.zoo.load_ghostbuster_requests(f)
        if self.autosync:
            self.zoo.run_rpkid_now()


    @parsecmd(argsubparsers,
              cmdarg("--valid_until",  help = "override default validity interval"),
              cmdarg("router_certificate_request_xml", help = "file containing XML router certificate request"))
    def do_add_router_certificate_request(self, args):
        """
        Load router certificate request(s) into IRDB from XML file.
        """

        with open_swapped_uids(args.router_certificate_request_xml) as f:
            self.zoo.add_router_certificate_request(f, args.valid_until)
        if self.autosync:
            self.zoo.run_rpkid_now()

    @parsecmd(argsubparsers,
              cmdarg("gski", help = "g(SKI) of router certificate request to delete"))
    def do_delete_router_certificate_request(self, args):
        """
        Delete a router certificate request from the IRDB.
        """

        try:
            self.zoo.delete_router_certificate_request(args.gski)
            if self.autosync:
                self.zoo.run_rpkid_now()
        except rpki.irdb.models.ResourceHolderCA.DoesNotExist:
            print "No such resource holder \"%s\"" % self.zoo.handle
        except rpki.irdb.models.EECertificateRequest.DoesNotExist:
            print "No certificate request matching g(SKI) \"%s\"" % args.gski

    def complete_delete_router_certificate_request(self, text, line, begidx, endidx):
        return [obj.gski for obj in self.zoo.resource_ca.ee_certificate_requests.all()
                if obj.gski and obj.gski.startswith(text)]


    @parsecmd(argsubparsers)
    def do_show_router_certificate_requests(self, args):
        """
        Show this entity's router certificate requests.
        """

        for req in self.zoo.resource_ca.ee_certificate_requests.all():
            print "%s  %s  %s  %s" % (req.gski, req.valid_until, req.cn, req.sn)


    # What about updates?  Validity interval, change router-id, change
    # ASNs.  Not sure what this looks like yet, blunder ahead with the
    # core code while mulling over the UI.


    @parsecmd(argsubparsers)
    def do_synchronize(self, args):
        """
        Whack daemons to match IRDB.

        This command may be replaced by implicit synchronization embedded
        in of other commands, haven't decided yet.
        """

        self.zoo.synchronize()


    @parsecmd(argsubparsers)
    def do_force_publication(self, args):
        """
        Whack rpkid to force (re)publication of everything.

        This is not usually necessary, as rpkid automatically publishes
        changes it makes, but this command can be useful occasionally when
        a fault or configuration error has left rpkid holding data which
        it has not been able to publish.
        """

        self.zoo.publish_world_now()


    @parsecmd(argsubparsers)
    def do_force_reissue(self, args):
        """
        Whack rpkid to force reissuance of everything.

        This is not usually necessary, as rpkid reissues automatically
        objects automatically as needed, but this command can be useful
        occasionally when a fault or configuration error has prevented
        rpkid from reissuing when it should have.
        """

        self.zoo.reissue()


    @parsecmd(argsubparsers)
    def do_up_down_rekey(self, args):
        """
        Initiate a "rekey" operation.

        This tells rpkid to generate new keys for each certificate issued
        to it via the up-down protocol.

        Rekeying is the first stage of a key rollover operation.  You will
        need to follow it up later with a "revoke" operation to clean up
        the old keys
        """

        self.zoo.rekey()


    @parsecmd(argsubparsers)
    def do_up_down_revoke(self, args):
        """
        Initiate a "revoke" operation.

        This tells rpkid to clean up old keys formerly used by
        certificates issued to it via the up-down protocol.

=======
        This tells rpkid to generate new keys for each certificate issued
        to it via the up-down protocol.

        Rekeying is the first stage of a key rollover operation.  You will
        need to follow it up later with a "revoke" operation to clean up
        the old keys
        """

        self.zoo.rekey()


    @parsecmd(argsubparsers)
    def do_up_down_revoke(self, args):
        """
        Initiate a "revoke" operation.

        This tells rpkid to clean up old keys formerly used by
        certificates issued to it via the up-down protocol.

>>>>>>> b3ae5c98
        This is the cleanup stage of a key rollover operation.
        """

        self.zoo.revoke()


    @parsecmd(argsubparsers)
    def do_revoke_forgotten(self, args):
        """
        Initiate a "revoke_forgotten" operation.

        This tells rpkid to ask its parent to revoke certificates for
        which rpkid does not know the private keys.

        This should never happen during ordinary operation, but can happen
        if rpkid is misconfigured or its database has been damaged, so we
        need a way to resynchronize rpkid with its parent in such cases.
        We could do this automatically, but as we don't know the precise
        cause of the failure we don't know if it's recoverable locally
        (eg, from an SQL backup), so we require a manual trigger before
        discarding possibly-useful certificates.
        """

        self.zoo.revoke_forgotten()


    @parsecmd(argsubparsers)
    def do_clear_all_sql_cms_replay_protection(self, args):
        """
        Tell rpkid and pubd to clear replay protection.

        This clears the replay protection timestamps stored in SQL for all
        entities known to rpkid and pubd.  This is a fairly blunt
        instrument, but as we don't expect this to be necessary except in
        the case of gross misconfiguration, it should suffice
        """

        self.zoo.clear_all_sql_cms_replay_protection()


    @parsecmd(argsubparsers)
    def do_version(self, args):
        """
        Show current software version number.
        """

        print rpki.version.VERSION


    @parsecmd(argsubparsers)
    def do_list_tenant_handles(self, args):
        """
        List all <tenant/> handles in this rpkid instance.
        """

        for ca in rpki.irdb.models.ResourceHolderCA.objects.all():
            print ca.handle<|MERGE_RESOLUTION|>--- conflicted
+++ resolved
@@ -51,20 +51,6 @@
     """
     Context manager to wrap os.setreuid() calls safely.
     """
-<<<<<<< HEAD
-
-    def __init__(self):
-        self.uid = os.getuid()
-        self.euid = os.geteuid()
-
-    def __enter__(self):
-        os.setreuid(self.euid, self.uid)
-        return self
-
-    def __exit__(self, _type, value, traceback):
-        os.setreuid(self.uid, self.euid)
-        return False
-=======
 
     def __init__(self):
         self.uid = os.getuid()
@@ -191,7 +177,6 @@
         django.setup()
 
         import rpki.irdb
->>>>>>> b3ae5c98
 
         try:
             rpki.irdb.models.ca_certificate_lifetime = rpki.sundial.timedelta.parse(
@@ -199,98 +184,6 @@
         except rpki.config.ConfigParser.Error:
             pass
 
-<<<<<<< HEAD
-def open_swapped_uids(*open_args):
-    """
-    Open a file with UIDs swapped for the duration of the open() call.
-    """
-
-    with swap_uids():
-        return open(*open_args)
-
-
-class main(Cmd):
-
-    prompt = "rpkic> "
-
-    completedefault = Cmd.filename_complete
-
-    # Top-level argparser, for stuff that one might want when starting
-    # up the interactive command loop.  Not sure -i belongs here, but
-    # it's harmless so leave it here for the moment.
-
-    top_argparser = argparse.ArgumentParser(add_help = False)
-    top_argparser.add_argument("-c", "--config",
-                               help = "override default location of configuration file")
-    top_argparser.add_argument("-i", "--identity", "--handle",
-                               help = "set initial entity handdle")
-    top_argparser.add_argument("--profile",
-                               help = "enable profiling, saving data to PROFILE")
-
-    # Argparser for non-interactive commands (no command loop).
-
-    full_argparser = argparse.ArgumentParser(parents = [top_argparser],
-                                             description = module_doc)
-    argsubparsers = full_argparser.add_subparsers(title = "Commands", metavar = "")
-
-    def __init__(self):
-        Cmd.__init__(self)
-        os.environ["TZ"] = "UTC"
-        time.tzset()
-
-        # Try parsing just the arguments that make sense if we're
-        # going to be running an interactive command loop.  If that
-        # parses everything, we're interactive, otherwise, it's either
-        # a non-interactive command or a parse error, so we let the full
-        # parser sort that out for us.
-
-        args, argv = self.top_argparser.parse_known_args()
-        self.interactive = not argv
-        if not self.interactive:
-            args = self.full_argparser.parse_args()
-
-        self.cfg_file = args.config
-        self.handle = args.identity
-
-        if args.profile:
-            import cProfile
-            prof = cProfile.Profile()
-            try:
-                prof.runcall(self.main, args)
-            finally:
-                prof.dump_stats(args.profile)
-                print "Dumped profile data to %s" % args.profile
-        else:
-            self.main(args)
-
-    def main(self, args):
-        rpki.log.init("rpkic")
-        self.read_config()
-        if self.interactive:
-            self.cmdloop_with_history()
-        else:
-            args.func(self, args)
-
-    def read_history(self):
-        """
-        UID-swapping wrapper for parent .read_history() method.
-        """
-
-        with swap_uids():
-            Cmd.read_history(self)
-
-    def save_history(self):
-        """
-        UID-swapping wrapper for parent .save_history() method.
-        """
-
-        with swap_uids():
-            Cmd.save_history(self)
-
-    def read_config(self):
-
-        # pylint: disable=W0201,W0602,W0621
-=======
         try:
             rpki.irdb.models.ee_certificate_lifetime = rpki.sundial.timedelta.parse(
                 cfg.get("bpki_ee_certificate_lifetime", section = "rpkic"))
@@ -451,83 +344,8 @@
         with swap_uids():
             r.save("%s.%s.parent-response.xml" % (self.zoo.handle, child_handle), sys.stdout)
         self.zoo.synchronize_ca()
->>>>>>> b3ae5c98
-
-        global rpki
-
-<<<<<<< HEAD
-        try:
-            cfg = rpki.config.parser(set_filename = self.cfg_file, section = "myrpki")
-            cfg.set_global_flags()
-        except IOError, e:
-            sys.exit("%s: %s" % (e.strerror, e.filename))
-
-        self.histfile = cfg.get("history_file", os.path.expanduser("~/.rpkic_history"))
-        self.autosync = cfg.getboolean("autosync", True, section = "rpkic")
-
-        os.environ.update(DJANGO_SETTINGS_MODULE = "rpki.django_settings.irdb")
-
-        import django
-        django.setup()
-
-        import rpki.irdb
-
-        try:
-            rpki.irdb.models.ca_certificate_lifetime = rpki.sundial.timedelta.parse(
-                cfg.get("bpki_ca_certificate_lifetime", section = "rpkic"))
-        except rpki.config.ConfigParser.Error:
-            pass
-
-        try:
-            rpki.irdb.models.ee_certificate_lifetime = rpki.sundial.timedelta.parse(
-                cfg.get("bpki_ee_certificate_lifetime", section = "rpkic"))
-        except rpki.config.ConfigParser.Error:
-            pass
-
-        try:
-            rpki.irdb.models.crl_interval = rpki.sundial.timedelta.parse(
-                cfg.get("bpki_crl_interval", section = "rpkic"))
-        except rpki.config.ConfigParser.Error:
-            pass
-
-        self.zoo = rpki.irdb.Zookeeper(cfg = cfg, handle = self.handle, logstream = sys.stdout)
-
-
-    def do_help(self, arg):
-        """
-        List available commands with "help" or detailed help with "help cmd".
-        """
-
-        argv = arg.split()
-
-        if not argv:
-            #return self.full_argparser.print_help()
-            return self.print_topics(
-                self.doc_header,
-                sorted(set(name[3:] for name in self.get_names()
-                           if name.startswith("do_")
-                           and getattr(self, name).__doc__)),
-                15, 80)
-
-        try:
-            return getattr(self, "help_" + argv[0])()
-        except AttributeError:
-            pass
-
-        func = getattr(self, "do_" + argv[0], None)
-
-        try:
-            return func.argparser.print_help()
-        except AttributeError:
-            pass
-
-        try:
-            return self.stdout.write(func.__doc__ + "\n")
-        except AttributeError:
-            pass
-
-        self.stdout.write((self.nohelp + "\n") % arg)
-=======
+
+
     @parsecmd(argsubparsers,
               cmdarg("child_handle", help = "handle of child to delete"))
     def do_delete_child(self, args):
@@ -1021,111 +839,12 @@
 
         self.zoo.synchronize()
 
->>>>>>> b3ae5c98
 
     @parsecmd(argsubparsers)
     def do_force_publication(self, args):
         """
         Whack rpkid to force (re)publication of everything.
 
-<<<<<<< HEAD
-    def irdb_handle_complete(self, manager, text, line, begidx, endidx):
-        return [obj.handle for obj in manager.all() if obj.handle and obj.handle.startswith(text)]
-
-
-    @parsecmd(argsubparsers,
-              cmdarg("handle", help = "new handle"))
-    def do_select_identity(self, args):
-        """
-        Select an identity handle for use with later commands.
-        """
-
-        self.zoo.reset_identity(args.handle)
-
-    def complete_select_identity(self, *args):
-        return self.irdb_handle_complete(rpki.irdb.models.ResourceHolderCA.objects, *args)
-
-
-    @parsecmd(argsubparsers)
-    def do_initialize(self, args):
-        """
-        Initialize an RPKI installation.  DEPRECATED.
-
-        This command reads the configuration file, creates the BPKI and
-        EntityDB directories, generates the initial BPKI certificates, and
-        creates an XML file describing the resource-holding aspect of this
-        RPKI installation.
-        """
-
-        rootd_case = self.zoo.run_rootd and self.zoo.handle == self.zoo.cfg.get("handle")
-
-        r = self.zoo.initialize()
-        with swap_uids():
-            r.save("%s.identity.xml" % self.zoo.handle,
-                   None if rootd_case else sys.stdout)
-
-        if rootd_case:
-            r = self.zoo.configure_rootd()
-            if r is not None:
-                with swap_uids():
-                    r.save("%s.%s.repository-request.xml" % (self.zoo.handle, self.zoo.handle), sys.stdout)
-
-        self.zoo.write_bpki_files()
-
-
-    @parsecmd(argsubparsers,
-              cmdarg("handle", help = "handle of entity to create"))
-    def do_create_identity(self, args):
-        """
-        Create a new resource-holding entity.
-
-        Returns XML file describing the new resource holder.
-
-        This command is idempotent: calling it for a resource holder which
-        already exists returns the existing identity.
-        """
-
-        self.zoo.reset_identity(args.handle)
-
-        r = self.zoo.initialize_resource_bpki()
-        with swap_uids():
-            r.save("%s.identity.xml" % self.zoo.handle, sys.stdout)
-
-
-    @parsecmd(argsubparsers)
-    def do_initialize_server_bpki(self, args):
-        """
-        Initialize server BPKI portion of an RPKI installation.
-
-        Reads server configuration from configuration file and creates the
-        server BPKI objects needed to start daemons.
-        """
-
-        self.zoo.initialize_server_bpki()
-        self.zoo.write_bpki_files()
-
-
-    @parsecmd(argsubparsers)
-    def do_update_bpki(self, args):
-        """
-        Update BPKI certificates.  Assumes an existing RPKI installation.
-
-        Basic plan here is to reissue all BPKI certificates we can, right
-        now.  In the long run we might want to be more clever about only
-        touching ones that need maintenance, but this will do for a start.
-
-        We also reissue CRLs for all CAs.
-
-        Most likely this should be run under cron.
-        """
-
-        self.zoo.update_bpki()
-        self.zoo.write_bpki_files()
-        try:
-            self.zoo.synchronize_bpki()
-        except Exception, e:
-            print "Couldn't push updated BPKI material into daemons: %s" % e
-=======
         This is not usually necessary, as rpkid automatically publishes
         changes it makes, but this command can be useful occasionally when
         a fault or configuration error has left rpkid holding data which
@@ -1162,522 +881,6 @@
 
         self.zoo.run_rpkid_now()
 
->>>>>>> b3ae5c98
-
-    @parsecmd(argsubparsers)
-    def do_up_down_rekey(self, args):
-        """
-        Initiate a "rekey" operation.
-
-<<<<<<< HEAD
-    @parsecmd(argsubparsers,
-              cmdarg("--child_handle", help = "override default handle for new child"),
-              cmdarg("--valid_until",  help = "override default validity interval"),
-              cmdarg("child_xml",      help = "XML file containing child's identity"))
-    def do_configure_child(self, args):
-        """
-        Configure a new child of this RPKI entity.
-
-        This command extracts the child's data from an XML input file,
-        cross-certifies the child's resource-holding BPKI certificate, and
-        generates an XML output file describing the relationship between
-        the child and this parent, including this parent's BPKI data and
-        up-down protocol service URI.
-        """
-
-        with open_swapped_uids(args.child_xml) as f:
-            r, child_handle = self.zoo.configure_child(f, args.child_handle, args.valid_until)
-        with swap_uids():
-            r.save("%s.%s.parent-response.xml" % (self.zoo.handle, child_handle), sys.stdout)
-        self.zoo.synchronize_ca()
-
-
-    @parsecmd(argsubparsers,
-              cmdarg("child_handle", help = "handle of child to delete"))
-    def do_delete_child(self, args):
-        """
-        Delete a child of this RPKI entity.
-        """
-
-        try:
-            self.zoo.delete_child(args.child_handle)
-            self.zoo.synchronize_ca()
-        except rpki.irdb.models.ResourceHolderCA.DoesNotExist:
-            print "No such resource holder \"%s\"" % self.zoo.handle
-        except rpki.irdb.models.Child.DoesNotExist:
-            print "No such child \"%s\"" % args.child_handle
-
-    def complete_delete_child(self, *args):
-        return self.irdb_handle_complete(self.zoo.resource_ca.children, *args)
-
-
-    @parsecmd(argsubparsers,
-              cmdarg("--parent_handle", help = "override default handle for new parent"),
-              cmdarg("parent_xml",      help = "XML file containing parent's response"))
-    def do_configure_parent(self, args):
-        """
-        Configure a new parent of this RPKI entity.
-
-        This command reads the parent's response XML, extracts the
-        parent's BPKI and service URI information, cross-certifies the
-        parent's BPKI data into this entity's BPKI, and checks for offers
-        or referrals of publication service.  If a publication offer or
-        referral is present, we generate a request-for-service message to
-        that repository, in case the user wants to avail herself of the
-        referral or offer.
-
-        We do NOT attempt automatic synchronization with rpkid at the
-        completion of this command, because synchronization at this point
-        will usually fail due to the repository not being set up yet.  If
-        you know what you are doing and for some reason really want to
-        synchronize here, run the synchronize command yourself.
-        """
-
-        with open_swapped_uids(args.parent_xml) as f:
-            r, parent_handle = self.zoo.configure_parent(f, args.parent_handle)
-        with swap_uids():
-            r.save("%s.%s.repository-request.xml" % (self.zoo.handle, parent_handle), sys.stdout)
-
-
-    @parsecmd(argsubparsers,
-              cmdarg("parent_handle", help = "handle of parent to delete"))
-    def do_delete_parent(self, args):
-        """
-        Delete a parent of this RPKI entity.
-        """
-
-        try:
-            self.zoo.delete_parent(args.parent_handle)
-            self.zoo.synchronize_ca()
-        except rpki.irdb.models.ResourceHolderCA.DoesNotExist:
-            print "No such resource holder \"%s\"" % self.zoo.handle
-        except rpki.irdb.models.Parent.DoesNotExist:
-            print "No such parent \"%s\"" % args.parent_handle
-
-    def complete_delete_parent(self, *args):
-        return self.irdb_handle_complete(self.zoo.resource_ca.parents, *args)
-
-
-    @parsecmd(argsubparsers)
-    def do_configure_root(self, args):
-        """
-        Configure the current resource holding identity as a root.
-
-        This configures rpkid to talk to rootd as (one of) its parent(s).
-        Returns repository request XML file like configure_parent does.
-        """
-
-        r = self.zoo.configure_rootd()
-        if r is not None:
-            with swap_uids():
-                r.save("%s.%s.repository-request.xml" % (self.zoo.handle, self.zoo.handle), sys.stdout)
-        self.zoo.write_bpki_files()
-
-
-    @parsecmd(argsubparsers)
-    def do_delete_root(self, args):
-        """
-        Delete local RPKI root as parent of the current entity.
-
-        This tells the current rpkid identity (<tenant/>) to stop talking to
-        rootd.
-        """
-
-        try:
-            self.zoo.delete_rootd()
-            self.zoo.synchronize_ca()
-        except rpki.irdb.models.ResourceHolderCA.DoesNotExist:
-            print "No such resource holder \"%s\"" % self.zoo.handle
-        except rpki.irdb.models.Rootd.DoesNotExist:
-            print "No associated rootd"
-
-
-    @parsecmd(argsubparsers,
-              cmdarg("--flat",     help = "use flat publication scheme", action = "store_true"),
-              cmdarg("--sia_base", help = "override SIA base value"),
-              cmdarg("client_xml", help = "XML file containing client request"))
-    def do_configure_publication_client(self, args):
-        """
-        Configure publication server to know about a new client.
-
-        This command reads the client's request for service,
-        cross-certifies the client's BPKI data, and generates a response
-        message containing the repository's BPKI data and service URI.
-        """
-
-        with open_swapped_uids(args.client_xml) as f:
-            r, client_handle = self.zoo.configure_publication_client(f, args.sia_base, args.flat)
-        with swap_uids():
-            r.save("%s.repository-response.xml" % client_handle.replace("/", "."), sys.stdout)
-        try:
-            self.zoo.synchronize_pubd()
-        except rpki.irdb.models.Repository.DoesNotExist:
-            pass
-
-
-    @parsecmd(argsubparsers,
-              cmdarg("client_handle", help = "handle of client to delete"))
-    def do_delete_publication_client(self, args):
-        """
-        Delete a publication client of this RPKI entity.
-        """
-
-        try:
-            self.zoo.delete_publication_client(args.client_handle)
-            self.zoo.synchronize_pubd()
-        except rpki.irdb.models.ResourceHolderCA.DoesNotExist:
-            print "No such resource holder \"%s\"" % self.zoo.handle
-        except rpki.irdb.models.Client.DoesNotExist:
-            print "No such client \"%s\"" % args.client_handle
-
-    def complete_delete_publication_client(self, *args):
-        return self.irdb_handle_complete(self.zoo.server_ca.clients, *args)
-
-
-    @parsecmd(argsubparsers,
-              cmdarg("--parent_handle", help = "override default parent handle"),
-              cmdarg("repository_xml",  help = "XML file containing repository response"))
-    def do_configure_repository(self, args):
-        """
-        Configure a publication repository for this RPKI entity.
-
-        This command reads the repository's response to this entity's
-        request for publication service, extracts and cross-certifies the
-        BPKI data and service URI, and links the repository data with the
-        corresponding parent data in our local database.
-        """
-
-        with open_swapped_uids(args.repository_xml) as f:
-            self.zoo.configure_repository(f, args.parent_handle)
-        self.zoo.synchronize_ca()
-
-
-    @parsecmd(argsubparsers,
-              cmdarg("repository_handle", help = "handle of repository to delete"))
-    def do_delete_repository(self, args):
-        """
-        Delete a repository of this RPKI entity.
-        """
-
-        try:
-            self.zoo.delete_repository(args.repository_handle)
-            self.zoo.synchronize_ca()
-        except rpki.irdb.models.ResourceHolderCA.DoesNotExist:
-            print "No such resource holder \"%s\"" % self.zoo.handle
-        except rpki.irdb.models.Repository.DoesNotExist:
-            print "No such repository \"%s\"" % args.repository_handle
-
-    def complete_delete_repository(self, *args):
-        return self.irdb_handle_complete(self.zoo.resource_ca.repositories, *args)
-
-
-    @parsecmd(argsubparsers)
-    def do_delete_identity(self, args):
-        """
-        Delete the current RPKI identity (rpkid <tenant/> object).
-        """
-
-        try:
-            self.zoo.delete_tenant()
-            self.zoo.synchronize_deleted_ca()
-        except rpki.irdb.models.ResourceHolderCA.DoesNotExist:
-            print "No such resource holder \"%s\"" % self.zoo.handle
-
-
-    @parsecmd(argsubparsers,
-              cmdarg("--valid_until", help = "override default new validity interval"),
-              cmdarg("child_handle",  help = "handle of child to renew"))
-    def do_renew_child(self, args):
-        """
-        Update validity period for one child entity.
-        """
-
-        self.zoo.renew_children(args.child_handle, args.valid_until)
-        self.zoo.synchronize_ca()
-        if self.autosync:
-            self.zoo.run_rpkid_now()
-
-    def complete_renew_child(self, *args):
-        return self.irdb_handle_complete(self.zoo.resource_ca.children, *args)
-
-
-    @parsecmd(argsubparsers,
-              cmdarg("--valid_until", help = "override default new validity interval"))
-    def do_renew_all_children(self, args):
-        """
-        Update validity period for all child entities.
-        """
-
-        self.zoo.renew_children(None, args.valid_until)
-        self.zoo.synchronize_ca()
-        if self.autosync:
-            self.zoo.run_rpkid_now()
-
-
-    @parsecmd(argsubparsers,
-              cmdarg("prefixes_csv", help = "CSV file listing prefixes"))
-    def do_load_prefixes(self, args):
-        """
-        Load prefixes into IRDB from CSV file.
-        """
-
-        with open_swapped_uids(args.prefixes_csv) as f:
-            self.zoo.load_prefixes(f, True)
-        if self.autosync:
-            self.zoo.run_rpkid_now()
-
-
-    @parsecmd(argsubparsers)
-    def do_show_child_resources(self, args):
-        """
-        Show resources assigned to children.
-        """
-
-        for child in self.zoo.resource_ca.children.all():
-            resources = child.resource_bag
-            print "Child:", child.handle
-            if resources.asn:
-                print "  ASN:", resources.asn
-            if resources.v4:
-                print " IPv4:", resources.v4
-            if resources.v6:
-                print " IPv6:", resources.v6
-
-
-    @parsecmd(argsubparsers)
-    def do_show_roa_requests(self, args):
-        """
-        Show ROA requests.
-        """
-
-        for roa_request in self.zoo.resource_ca.roa_requests.all():
-            prefixes = roa_request.roa_prefix_bag
-            print "ASN:  ", roa_request.asn
-            if prefixes.v4:
-                print " IPv4:", prefixes.v4
-            if prefixes.v6:
-                print " IPv6:", prefixes.v6
-
-
-    @parsecmd(argsubparsers)
-    def do_show_ghostbuster_requests(self, args):
-        """
-        Show Ghostbuster requests.
-        """
-
-        for ghostbuster_request in self.zoo.resource_ca.ghostbuster_requests.all():
-            print "Parent:", ghostbuster_request.parent or "*"
-            print ghostbuster_request.vcard
-
-
-    @parsecmd(argsubparsers)
-    def do_show_received_resources(self, args):
-        """
-        Show resources received by this entity from its parent(s).
-        """
-
-        q_msg = self.zoo.compose_left_right_query()
-        SubElement(q_msg, rpki.left_right.tag_list_received_resources, tenant_handle = self.zoo.handle)
-
-        for r_pdu in self.zoo.call_rpkid(q_msg):
-
-            print "Parent:     ", r_pdu.get("parent_handle")
-            print "  notBefore:", r_pdu.get("notBefore")
-            print "  notAfter: ", r_pdu.get("notAfter")
-            print "  URI:      ", r_pdu.get("uri")
-            print "  SIA URI:  ", r_pdu.get("sia_uri")
-            print "  AIA URI:  ", r_pdu.get("aia_uri")
-            print "  ASN:      ", r_pdu.get("asn")
-            print "  IPv4:     ", r_pdu.get("ipv4")
-            print "  IPv6:     ", r_pdu.get("ipv6")
-
-
-    @parsecmd(argsubparsers)
-    def do_show_published_objects(self, args):
-        """
-        Show published objects.
-        """
-
-        q_msg = self.zoo.compose_left_right_query()
-        SubElement(q_msg, rpki.left_right.tag_list_published_objects, tenant_handle = self.zoo.handle)
-
-        for r_pdu in self.zoo.call_rpkid(q_msg):
-            uri = r_pdu.get("uri")
-            track = rpki.x509.uri_dispatch(uri)(Base64 = r_pdu.text).tracking_data(uri)
-            child_handle = r_pdu.get("child_handle")
-
-            if child_handle is None:
-                print track
-            else:
-                print track, child_handle
-
-
-    @parsecmd(argsubparsers)
-    def do_show_bpki(self, args):
-        """
-        Show this entity's BPKI objects.
-        """
-
-        print "Self:       ", self.zoo.resource_ca.handle
-        print "  notBefore:", self.zoo.resource_ca.certificate.getNotBefore()
-        print "  notAfter: ", self.zoo.resource_ca.certificate.getNotAfter()
-        print "  Subject:  ", self.zoo.resource_ca.certificate.getSubject()
-        print "  SKI:      ", self.zoo.resource_ca.certificate.hSKI()
-        for bsc in self.zoo.resource_ca.bscs.all():
-            print "BSC:        ", bsc.handle
-            print "  notBefore:", bsc.certificate.getNotBefore()
-            print "  notAfter: ", bsc.certificate.getNotAfter()
-            print "  Subject:  ", bsc.certificate.getSubject()
-            print "  SKI:      ", bsc.certificate.hSKI()
-        for parent in self.zoo.resource_ca.parents.all():
-            print "Parent:     ", parent.handle
-            print "  notBefore:", parent.certificate.getNotBefore()
-            print "  notAfter: ", parent.certificate.getNotAfter()
-            print "  Subject:  ", parent.certificate.getSubject()
-            print "  SKI:      ", parent.certificate.hSKI()
-            print "  URL:      ", parent.service_uri
-        for child in self.zoo.resource_ca.children.all():
-            print "Child:      ", child.handle
-            print "  notBefore:", child.certificate.getNotBefore()
-            print "  notAfter: ", child.certificate.getNotAfter()
-            print "  Subject:  ", child.certificate.getSubject()
-            print "  SKI:      ", child.certificate.hSKI()
-        for repository in self.zoo.resource_ca.repositories.all():
-            print "Repository: ", repository.handle
-            print "  notBefore:", repository.certificate.getNotBefore()
-            print "  notAfter: ", repository.certificate.getNotAfter()
-            print "  Subject:  ", repository.certificate.getSubject()
-            print "  SKI:      ", repository.certificate.hSKI()
-            print "  URL:      ", repository.service_uri
-
-
-    @parsecmd(argsubparsers,
-              cmdarg("asns_csv", help = "CSV file listing ASNs"))
-    def do_load_asns(self, args):
-        """
-        Load ASNs into IRDB from CSV file.
-        """
-
-        with open_swapped_uids(args.asns_csv) as f:
-            self.zoo.load_asns(f, True)
-        if self.autosync:
-            self.zoo.run_rpkid_now()
-
-
-    @parsecmd(argsubparsers,
-              cmdarg("roa_requests_csv", help = "CSV file listing ROA requests"))
-    def do_load_roa_requests(self, args):
-        """
-        Load ROA requests into IRDB from CSV file.
-        """
-
-        with open_swapped_uids(args.roa_requests_csv) as f:
-            self.zoo.load_roa_requests(f)
-        if self.autosync:
-            self.zoo.run_rpkid_now()
-
-
-    @parsecmd(argsubparsers,
-              cmdarg("ghostbuster_requests", help = "file listing Ghostbuster requests as a sequence of VCards"))
-    def do_load_ghostbuster_requests(self, args):
-        """
-        Load Ghostbuster requests into IRDB from file.
-        """
-
-        with open_swapped_uids(args.ghostbuster_requests) as f:
-            self.zoo.load_ghostbuster_requests(f)
-        if self.autosync:
-            self.zoo.run_rpkid_now()
-
-
-    @parsecmd(argsubparsers,
-              cmdarg("--valid_until",  help = "override default validity interval"),
-              cmdarg("router_certificate_request_xml", help = "file containing XML router certificate request"))
-    def do_add_router_certificate_request(self, args):
-        """
-        Load router certificate request(s) into IRDB from XML file.
-        """
-
-        with open_swapped_uids(args.router_certificate_request_xml) as f:
-            self.zoo.add_router_certificate_request(f, args.valid_until)
-        if self.autosync:
-            self.zoo.run_rpkid_now()
-
-    @parsecmd(argsubparsers,
-              cmdarg("gski", help = "g(SKI) of router certificate request to delete"))
-    def do_delete_router_certificate_request(self, args):
-        """
-        Delete a router certificate request from the IRDB.
-        """
-
-        try:
-            self.zoo.delete_router_certificate_request(args.gski)
-            if self.autosync:
-                self.zoo.run_rpkid_now()
-        except rpki.irdb.models.ResourceHolderCA.DoesNotExist:
-            print "No such resource holder \"%s\"" % self.zoo.handle
-        except rpki.irdb.models.EECertificateRequest.DoesNotExist:
-            print "No certificate request matching g(SKI) \"%s\"" % args.gski
-
-    def complete_delete_router_certificate_request(self, text, line, begidx, endidx):
-        return [obj.gski for obj in self.zoo.resource_ca.ee_certificate_requests.all()
-                if obj.gski and obj.gski.startswith(text)]
-
-
-    @parsecmd(argsubparsers)
-    def do_show_router_certificate_requests(self, args):
-        """
-        Show this entity's router certificate requests.
-        """
-
-        for req in self.zoo.resource_ca.ee_certificate_requests.all():
-            print "%s  %s  %s  %s" % (req.gski, req.valid_until, req.cn, req.sn)
-
-
-    # What about updates?  Validity interval, change router-id, change
-    # ASNs.  Not sure what this looks like yet, blunder ahead with the
-    # core code while mulling over the UI.
-
-
-    @parsecmd(argsubparsers)
-    def do_synchronize(self, args):
-        """
-        Whack daemons to match IRDB.
-
-        This command may be replaced by implicit synchronization embedded
-        in of other commands, haven't decided yet.
-        """
-
-        self.zoo.synchronize()
-
-
-    @parsecmd(argsubparsers)
-    def do_force_publication(self, args):
-        """
-        Whack rpkid to force (re)publication of everything.
-
-        This is not usually necessary, as rpkid automatically publishes
-        changes it makes, but this command can be useful occasionally when
-        a fault or configuration error has left rpkid holding data which
-        it has not been able to publish.
-        """
-
-        self.zoo.publish_world_now()
-
-
-    @parsecmd(argsubparsers)
-    def do_force_reissue(self, args):
-        """
-        Whack rpkid to force reissuance of everything.
-
-        This is not usually necessary, as rpkid reissues automatically
-        objects automatically as needed, but this command can be useful
-        occasionally when a fault or configuration error has prevented
-        rpkid from reissuing when it should have.
-        """
-
-        self.zoo.reissue()
-
 
     @parsecmd(argsubparsers)
     def do_up_down_rekey(self, args):
@@ -1703,27 +906,6 @@
         This tells rpkid to clean up old keys formerly used by
         certificates issued to it via the up-down protocol.
 
-=======
-        This tells rpkid to generate new keys for each certificate issued
-        to it via the up-down protocol.
-
-        Rekeying is the first stage of a key rollover operation.  You will
-        need to follow it up later with a "revoke" operation to clean up
-        the old keys
-        """
-
-        self.zoo.rekey()
-
-
-    @parsecmd(argsubparsers)
-    def do_up_down_revoke(self, args):
-        """
-        Initiate a "revoke" operation.
-
-        This tells rpkid to clean up old keys formerly used by
-        certificates issued to it via the up-down protocol.
-
->>>>>>> b3ae5c98
         This is the cleanup stage of a key rollover operation.
         """
 
