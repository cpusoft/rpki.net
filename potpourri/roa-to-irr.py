--- conflicted
+++ resolved
@@ -1,27 +1,13 @@
 # $Id$
 #
-<<<<<<< HEAD
-# Copyright (C) 2014  Dragon Research Labs ("DRL")
-=======
 # Copyright (C) 2015--2016  Parsons Government Services ("PARSONS")
 # Portions copyright (C) 2014  Dragon Research Labs ("DRL")
->>>>>>> b3ae5c98
 # Portions copyright (C) 2010--2012  Internet Systems Consortium ("ISC")
 #
 # Permission to use, copy, modify, and distribute this software for any
 # purpose with or without fee is hereby granted, provided that the above
 # copyright notices and this permission notice appear in all copies.
 #
-<<<<<<< HEAD
-# THE SOFTWARE IS PROVIDED "AS IS" AND DRL AND ISC DISCLAIM ALL
-# WARRANTIES WITH REGARD TO THIS SOFTWARE INCLUDING ALL IMPLIED
-# WARRANTIES OF MERCHANTABILITY AND FITNESS.  IN NO EVENT SHALL DRL OR
-# ISC BE LIABLE FOR ANY SPECIAL, DIRECT, INDIRECT, OR CONSEQUENTIAL
-# DAMAGES OR ANY DAMAGES WHATSOEVER RESULTING FROM LOSS OF USE, DATA
-# OR PROFITS, WHETHER IN AN ACTION OF CONTRACT, NEGLIGENCE OR OTHER
-# TORTIOUS ACTION, ARISING OUT OF OR IN CONNECTION WITH THE USE OR
-# PERFORMANCE OF THIS SOFTWARE.
-=======
 # THE SOFTWARE IS PROVIDED "AS IS" AND PARSONS, DRL, AND ISC DISCLAIM
 # ALL WARRANTIES WITH REGARD TO THIS SOFTWARE INCLUDING ALL IMPLIED
 # WARRANTIES OF MERCHANTABILITY AND FITNESS.  IN NO EVENT SHALL
@@ -30,7 +16,6 @@
 # OF USE, DATA OR PROFITS, WHETHER IN AN ACTION OF CONTRACT,
 # NEGLIGENCE OR OTHER TORTIOUS ACTION, ARISING OUT OF OR IN CONNECTION
 # WITH THE USE OR PERFORMANCE OF THIS SOFTWARE.
->>>>>>> b3ae5c98
 
 """
 Generate IRR route and route6 objects from ROAs.
