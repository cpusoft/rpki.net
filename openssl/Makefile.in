# $Id$

<<<<<<< HEAD
VERSION = 1.0.2g
=======
VERSION = 1.0.2h
>>>>>>> 9e2e9948

OPENSSL_CONFIG_COMMAND  = @OPENSSL_CONFIG_COMMAND@
OPENSSL_BUILD_DIRECTORY = ${abs_builddir}/openssl
OPENSSL_SO_GLOB		= @OPENSSL_SO_GLOB@

abs_top_srcdir		= @abs_top_srcdir@
abs_top_builddir	= @abs_top_builddir@
prefix			= @prefix@
exec_prefix		= @exec_prefix@
libdir			= @libdir@

# We need to build with enable-shared whether we're really trying to
# build shared OpenSSL libraries or not, because _POW.so requires
# position independent code, so we need OpenSSL compiled with the
# options it would use for a shared library.  This then requires
# further gymnastics to get an openssl executable linked against the
# static libraries.  Fortunately, the top-level OpenSSL Makefile has
# generic target labels for the several stages of this build process,
# so we can just call them one at a time and tweak around the edges.

OPTIONS = enable-rfc3779 enable-cms no-dso shared --prefix=${prefix}

all: build_libs build_apps build_tests build_tools build_symlink

build_libs: openssl-${VERSION}/Makefile
	cd openssl-${VERSION}; ${MAKE} build_libs

build_apps: openssl-${VERSION}/apps/openssl

openssl-${VERSION}/apps/openssl: openssl-${VERSION}/libcrypto.a openssl-${VERSION}/libssl.a 
	cd openssl-${VERSION}; mkdir disabled
	cd openssl-${VERSION}; mv -fv ${OPENSSL_SO_GLOB} disabled
	cd openssl-${VERSION}; rm -f apps/openssl
	cd openssl-${VERSION}; ${MAKE} build_apps
	cd openssl-${VERSION}; mv -fv disabled/${OPENSSL_SO_GLOB} .
	cd openssl-${VERSION}; rmdir disabled

openssl-${VERSION}/libcrypto.a openssl-${VERSION}/libssl.a: build_libs

build_tests build_tools: openssl-${VERSION}/apps/openssl
	cd openssl-${VERSION}; ${MAKE} $@

build_symlink: openssl

openssl: openssl-${VERSION}/.
	ln -sf openssl-${VERSION} openssl

clean:
	rm -rf openssl-${VERSION} openssl
	cd tests; ${MAKE} $@

distclean: clean
	cd tests; ${MAKE} $@
	rm -f Makefile

openssl-${VERSION}/Makefile: openssl-${VERSION}/config
	cd openssl-${VERSION}; ${OPENSSL_CONFIG_COMMAND} ${OPTIONS}
	-cd openssl-${VERSION}; ${MAKE} depend

openssl-${VERSION}/config: openssl-${VERSION}.tar.gz
	gzip -c -d openssl-${VERSION}.tar.gz | tar -xf -
	ln -s . openssl-${VERSION}/lib
	touch $@

install:
	@echo Not attempting to install modified OpenSSL, if you want that, do it yourself

deinstall uninstall:
	@echo We never install our modified OpenSSL, so we do not deinstall it either

sandblast:
	svn st -v openssl* | awk '/^I/ && NF == 2 {system("set -x; rm -rf " $$2)}'

test: all
	cd tests; ${MAKE} $@<|MERGE_RESOLUTION|>--- conflicted
+++ resolved
@@ -1,10 +1,6 @@
 # $Id$
 
-<<<<<<< HEAD
-VERSION = 1.0.2g
-=======
 VERSION = 1.0.2h
->>>>>>> 9e2e9948
 
 OPENSSL_CONFIG_COMMAND  = @OPENSSL_CONFIG_COMMAND@
 OPENSSL_BUILD_DIRECTORY = ${abs_builddir}/openssl
