--- conflicted
+++ resolved
@@ -1,27 +1,13 @@
 # $Id$
 #
-<<<<<<< HEAD
-# Copyright (C) 2014  Dragon Research Labs ("DRL")
-=======
 # Copyright (C) 2015--2016  Parsons Government Services ("PARSONS")
 # Portions copyright (C) 2014  Dragon Research Labs ("DRL")
->>>>>>> b3ae5c98
 # Portions copyright (C) 2011--2013  Internet Systems Consortium ("ISC")
 #
 # Permission to use, copy, modify, and distribute this software for any
 # purpose with or without fee is hereby granted, provided that the above
 # copyright notices and this permission notice appear in all copies.
 #
-<<<<<<< HEAD
-# THE SOFTWARE IS PROVIDED "AS IS" AND DRL AND ISC DISCLAIM ALL
-# WARRANTIES WITH REGARD TO THIS SOFTWARE INCLUDING ALL IMPLIED
-# WARRANTIES OF MERCHANTABILITY AND FITNESS.  IN NO EVENT SHALL DRL OR
-# ISC BE LIABLE FOR ANY SPECIAL, DIRECT, INDIRECT, OR CONSEQUENTIAL
-# DAMAGES OR ANY DAMAGES WHATSOEVER RESULTING FROM LOSS OF USE, DATA
-# OR PROFITS, WHETHER IN AN ACTION OF CONTRACT, NEGLIGENCE OR OTHER
-# TORTIOUS ACTION, ARISING OUT OF OR IN CONNECTION WITH THE USE OR
-# PERFORMANCE OF THIS SOFTWARE.
-=======
 # THE SOFTWARE IS PROVIDED "AS IS" AND PARSONS, DRL, AND ISC DISCLAIM
 # ALL WARRANTIES WITH REGARD TO THIS SOFTWARE INCLUDING ALL IMPLIED
 # WARRANTIES OF MERCHANTABILITY AND FITNESS.  IN NO EVENT SHALL
@@ -30,7 +16,6 @@
 # OF USE, DATA OR PROFITS, WHETHER IN AN ACTION OF CONTRACT,
 # NEGLIGENCE OR OTHER TORTIOUS ACTION, ARISING OUT OF OR IN CONNECTION
 # WITH THE USE OR PERFORMANCE OF THIS SOFTWARE.
->>>>>>> b3ae5c98
 
 from distutils.core import setup, Extension
 from glob import glob
@@ -76,11 +61,7 @@
                  "rpki.rcynicdb",
                  "rpki.gui",
                  "rpki.gui.app",
-<<<<<<< HEAD
-                 "rpki.gui.cacheview",
-=======
                  "rpki.gui.gui_rpki_cache",
->>>>>>> b3ae5c98
                  "rpki.gui.api",
                  "rpki.gui.routeview"]
     
@@ -124,11 +105,7 @@
                                            "templates/*/*.html",
                                            "templatetags/*.py"]
 
-<<<<<<< HEAD
-    package_data["rpki.gui.cacheview"]  = ["templates/*/*.html"]
-=======
     package_data["rpki.gui.gui_rpki_cache"]  = ["migrations/*.py"]
->>>>>>> b3ae5c98
 
 
     data_files += [(autoconf.datarootdir + "/rpki/wsgi",
@@ -142,10 +119,6 @@
 
     scripts += [(autoconf.sbindir,
                  ["ca/rpkic",
-<<<<<<< HEAD
-                  "ca/rpki-start-servers",
-=======
->>>>>>> b3ae5c98
                   "ca/rpkigui-query-routes",
                   "ca/irbe_cli"]),
                 (autoconf.libexecdir,
@@ -153,10 +126,7 @@
                   "ca/pubd",
                   "ca/rootd",
                   "ca/rpkid",
-<<<<<<< HEAD
-=======
                   "ca/rpki-nanny",
->>>>>>> b3ae5c98
                   "ca/rpkigui-import-routes",
                   "ca/rpkigui-check-expired",
                   "ca/rpkigui-rcynic",
