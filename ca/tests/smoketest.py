--- conflicted
+++ resolved
@@ -157,18 +157,12 @@
     """
     Main program.
     """
-<<<<<<< HEAD
-
-    rpki.log.init(smoketest_name, argparse.Namespace(log_level   = logging.DEBUG,
-                                                     log_handler = lambda: logging.StreamHandler(sys.stdout)))
-=======
 
     log_handler = logging.StreamHandler(sys.stdout)
     log_handler.setFormatter(rpki.config.Formatter("smoketest", log_handler, logging.DEBUG))
     logging.getLogger().addHandler(log_handler)
     logging.getLogger().setLevel(logging.DEBUG)
 
->>>>>>> b3ae5c98
     logger.info("Starting")
 
     rpki.http.http_client.timeout = rpki.sundial.timedelta(hours = 1)
@@ -546,15 +540,9 @@
         if valid_until is None and "valid_for" in yaml:
             valid_until = rpki.sundial.now() + rpki.sundial.timedelta.parse(yaml["valid_for"])
         self.base = rpki.resource_set.resource_bag(
-<<<<<<< HEAD
-            asn = rpki.resource_set.resource_set_as(yaml.get("asn")),
-            v4 = rpki.resource_set.resource_set_ipv4(yaml.get("ipv4")),
-            v6 = rpki.resource_set.resource_set_ipv6(yaml.get("ipv6")),
-=======
             asn = str(yaml.get("asn", "")),
             v4 =  yaml.get("ipv4"),
             v6 =  yaml.get("ipv6"),
->>>>>>> b3ae5c98
             valid_until = valid_until)
         self.sia_base = yaml.get("sia_base")
         if "crl_interval" in yaml:
