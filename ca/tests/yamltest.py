--- conflicted
+++ resolved
@@ -59,8 +59,6 @@
 
 # pylint: disable=W0621
 
-# pylint: disable=W0621
-
 # Nasty regular expressions for parsing config files.  Sadly, while
 # the Python ConfigParser supports writing config files, it does so in
 # such a limited way that it's easier just to hack this ourselves.
@@ -69,764 +67,6 @@
 variable_regexp = re.compile(r"\s*([-a-zA-Z0-9_]+)\s*=\s*(.+?)\s*$")
 
 def cleanpath(*names):
-<<<<<<< HEAD
-    """
-    Construct normalized pathnames.
-    """
-
-    return os.path.normpath(os.path.join(*names))
-
-# Pathnames for various things we need
-
-this_dir    = os.getcwd()
-test_dir    = cleanpath(this_dir, "yamltest.dir")
-ca_dir      = cleanpath(this_dir, "..")
-rp_conf_dir = cleanpath(this_dir, "..", "..", "rp", "config")
-rpki_dir    = cleanpath(this_dir, "..", "..")
-
-prog_rpkid = cleanpath(ca_dir, "rpkid")
-prog_irdbd = cleanpath(ca_dir, "irdbd")
-prog_pubd  = cleanpath(ca_dir, "pubd")
-prog_rootd = cleanpath(ca_dir, "rootd")
-prog_rpki_confgen = cleanpath(rp_conf_dir, "rpki-confgen")
-
-class roa_request(object):
-    """
-    Representation of a ROA request.
-    """
-
-    def __init__(self, asn, ipv4, ipv6):
-        self.asn = asn
-        self.v4 = rpki.resource_set.roa_prefix_set_ipv4("".join(ipv4.split())) if ipv4 else None
-        self.v6 = rpki.resource_set.roa_prefix_set_ipv6("".join(ipv6.split())) if ipv6 else None
-
-    def __eq__(self, other):
-        return self.asn == other.asn and self.v4 == other.v4 and self.v6 == other.v6
-
-    def __hash__(self):
-        v4 = tuple(self.v4) if self.v4 is not None else None
-        v6 = tuple(self.v6) if self.v6 is not None else None
-        return self.asn.__hash__() + v4.__hash__() + v6.__hash__()
-
-    def __str__(self):
-        if self.v4 and self.v6:
-            return "%s: %s,%s" % (self.asn, self.v4, self.v6)
-        else:
-            return "%s: %s" % (self.asn, self.v4 or self.v6)
-
-    @classmethod
-    def parse(cls, y):
-        """
-        Parse a ROA request from YAML format.
-        """
-
-        return cls(y.get("asn"), y.get("ipv4"), y.get("ipv6"))
-
-
-class router_cert(object):
-    """
-    Representation for a router_cert object.
-    """
-
-    _ecparams = None
-
-    @classmethod
-    def ecparams(cls):
-        if cls._ecparams is None:
-            cls._ecparams = rpki.x509.KeyParams.generateEC()
-        return cls._ecparams
-
-    def __init__(self, asn, router_id):
-        self.asn = rpki.resource_set.resource_set_as("".join(str(asn).split()))
-        self.router_id = router_id
-        self.keypair = rpki.x509.ECDSA.generate(params = self.ecparams(), quiet = True)
-        self.pkcs10 = rpki.x509.PKCS10.create(keypair = self.keypair)
-        self.gski = self.pkcs10.gSKI()
-
-    def __eq__(self, other):
-        return self.asn == other.asn and self.router_id == other.router_id and self.gski == other.gski
-
-    def __hash__(self):
-        return tuple(self.asn).__hash__() + self.router_id.__hash__() + self.gski.__hash__()
-
-    def __str__(self):
-        return "%s: %s: %s" % (self.asn, self.router_id, self.gski)
-
-    @classmethod
-    def parse(cls, yaml):
-        return cls(yaml.get("asn"), yaml.get("router_id"))
-
-class allocation_db(list):
-    """
-    Our allocation database.
-    """
-
-    def __init__(self, yaml):
-        list.__init__(self)
-        self.root = allocation(yaml, self)
-        assert self.root.is_root and not any(a.is_root for a in self if a is not self.root) and self[0] is self.root
-        if self.root.crl_interval is None:
-            self.root.crl_interval = 60 * 60
-        if self.root.regen_margin is None:
-            self.root.regen_margin = 24 * 60 * 60
-        if self.root.base.valid_until is None:
-            self.root.base.valid_until = rpki.sundial.now() + rpki.sundial.timedelta(days = 2)
-        for a in self:
-            if a.base.valid_until is None:
-                a.base.valid_until = a.parent.base.valid_until
-            if a.crl_interval is None:
-                a.crl_interval = a.parent.crl_interval
-            if a.regen_margin is None:
-                a.regen_margin = a.parent.regen_margin
-        self.root.closure()
-        self.map = dict((a.name, a) for a in self)
-        for a in self:
-            if a.is_hosted:
-                a.hosted_by = self.map[a.hosted_by]
-                a.hosted_by.hosts.append(a)
-                assert not a.is_root and not a.hosted_by.is_hosted
-
-    def dump(self):
-        """
-        Show contents of allocation database.
-        """
-
-        for a in self:
-            a.dump()
-
-
-class allocation(object):
-    """
-    One entity in our allocation database.  Every entity in the database
-    is assumed to hold resources, so needs at least rpkic services.
-    Entities that don't have the hosted_by property run their own copies
-    of rpkid, irdbd, and pubd, so they also need myirbe services.
-    """
-
-    base_port     = None
-    parent        = None
-    crl_interval  = None
-    regen_margin  = None
-    rootd_port    = None
-    engine        = -1
-    rpkid_port    = -1
-    irdbd_port    = -1
-    pubd_port     = -1
-    rsync_port    = -1
-    rootd_port    = -1
-    rrdp_port     = -1
-    rpkic_counter = 0L
-
-    @classmethod
-    def allocate_port(cls):
-        """
-        Allocate a TCP port.
-        """
-
-        cls.base_port += 1
-        return cls.base_port
-
-    base_engine = -1
-
-    @classmethod
-    def allocate_engine(cls):
-        """
-        Allocate an engine number, mostly used to construct SQL database
-        names.
-        """
-
-        cls.base_engine += 1
-        return cls.base_engine
-
-    def __init__(self, yaml, db, parent = None):
-        db.append(self)
-        self.name = yaml["name"]
-        self.parent = parent
-        self.kids = [allocation(k, db, self) for k in yaml.get("kids", ())]
-        valid_until = None
-        if "valid_until" in yaml:
-            valid_until = rpki.sundial.datetime.from_datetime(yaml.get("valid_until"))
-        if valid_until is None and "valid_for" in yaml:
-            valid_until = rpki.sundial.now() + rpki.sundial.timedelta.parse(yaml["valid_for"])
-        self.base = rpki.resource_set.resource_bag(
-            asn = rpki.resource_set.resource_set_as(yaml.get("asn")),
-            v4 = rpki.resource_set.resource_set_ipv4(yaml.get("ipv4")),
-            v6 = rpki.resource_set.resource_set_ipv6(yaml.get("ipv6")),
-            valid_until = valid_until)
-        if "crl_interval" in yaml:
-            self.crl_interval = rpki.sundial.timedelta.parse(yaml["crl_interval"]).convert_to_seconds()
-        if "regen_margin" in yaml:
-            self.regen_margin = rpki.sundial.timedelta.parse(yaml["regen_margin"]).convert_to_seconds()
-        self.roa_requests = [roa_request.parse(y) for y in yaml.get("roa_request", yaml.get("route_origin", ()))]
-        self.router_certs = [router_cert.parse(y) for y in yaml.get("router_cert", ())]
-        if "ghostbusters" in yaml:
-            self.ghostbusters = yaml.get("ghostbusters")
-        elif "ghostbuster" in yaml:
-            self.ghostbusters = [yaml.get("ghostbuster")]
-        else:
-            self.ghostbusters = []
-        for r in self.roa_requests:
-            if r.v4:
-                self.base.v4 |= r.v4.to_resource_set()
-            if r.v6:
-                self.base.v6 |= r.v6.to_resource_set()
-        for r in self.router_certs:
-            self.base.asn |= r.asn
-        self.hosted_by = yaml.get("hosted_by")
-        self.hosts = []
-        if not self.is_hosted:
-            self.engine = self.allocate_engine()
-            self.rpkid_port = self.allocate_port()
-            self.irdbd_port = self.allocate_port()
-        if self.runs_pubd:
-            self.pubd_port  = self.allocate_port()
-            self.rsync_port = self.allocate_port()
-            self.rrdp_port  = self.allocate_port()
-        if self.is_root:
-            self.rootd_port = self.allocate_port()
-
-    def closure(self):
-        """
-        Compute resource closure of this node and its children, to avoid a
-        lot of tedious (and error-prone) duplication in the YAML file.
-        """
-
-        resources = self.base
-        for kid in self.kids:
-            resources |= kid.closure()
-        self.resources = resources      # pylint: disable=W0201
-        return resources
-
-    def dump(self):
-        """
-        Show content of this allocation node.
-        """
-
-        print str(self)
-
-    def __str__(self):
-        # pylint: disable=C0321
-        s = self.name + ":\n"
-        if self.resources.asn:      s += "  ASNs: %s\n" % self.resources.asn
-        if self.resources.v4:       s += "  IPv4: %s\n" % self.resources.v4
-        if self.resources.v6:       s += "  IPv6: %s\n" % self.resources.v6
-        if self.kids:               s += "  Kids: %s\n" % ", ".join(k.name for k in self.kids)
-        if self.parent:             s += "    Up: %s\n" % self.parent.name
-        if self.is_hosted:          s += "  Host: %s\n" % self.hosted_by.name
-        if self.hosts:              s += " Hosts: %s\n" % ", ".join(h.name for h in self.hosts)
-        for r in self.roa_requests: s += "   ROA: %s\n" % r
-        if not self.is_hosted:      s += " IPort: %s\n" % self.irdbd_port
-        if self.runs_pubd:          s += " PPort: %s\n" % self.pubd_port
-        if not self.is_hosted:      s += " RPort: %s\n" % self.rpkid_port
-        if self.runs_pubd:          s += " SPort: %s\n" % self.rsync_port
-        if self.is_root:            s += " TPort: %s\n" % self.rootd_port
-        return s + " Until: %s\n" % self.resources.valid_until
-
-    @property
-    def is_root(self):
-        """
-        Is this the root node?
-        """
-
-        return self.parent is None
-
-    @property
-    def is_hosted(self):
-        """
-        Is this entity hosted?
-        """
-
-        return self.hosted_by is not None
-
-    @property
-    def runs_pubd(self):
-        """
-        Does this entity run a pubd?
-        """
-
-        return self.is_root or (args.one_pubd_per_rpkid and not self.is_hosted)
-
-    def path(self, *names):
-        """
-        Construct pathnames in this entity's test directory.
-        """
-
-        return cleanpath(test_dir, self.host.name, *names)
-
-    def csvout(self, fn):
-        """
-        Open and log a CSV output file.
-        """
-
-        path = self.path(fn)
-        print "Writing", path
-        return rpki.csv_utils.csv_writer(path)
-
-    def up_down_url(self):
-        """
-        Construct service URL for this node's parent.
-        """
-
-        return "http://localhost:%d/up-down/%s/%s" % (self.parent.host.rpkid_port,
-                                                      self.parent.name,
-                                                      self.name)
-
-    def dump_asns(self):
-        """
-        Write Autonomous System Numbers CSV file.
-        """
-
-        fn = "%s.asns.csv" % d.name
-        if not args.skip_config:
-            with self.csvout(fn) as f:
-                for k in self.kids:
-                    f.writerows((k.name, a) for a in k.resources.asn)
-        if not args.stop_after_config:
-            self.run_rpkic("load_asns", fn)
-
-    def dump_prefixes(self):
-        """
-        Write prefixes CSV file.
-        """
-
-        fn = "%s.prefixes.csv" % d.name
-        if not args.skip_config:
-            with self.csvout(fn) as f:
-                for k in self.kids:
-                    f.writerows((k.name, p) for p in (k.resources.v4 + k.resources.v6))
-        if not args.stop_after_config:
-            self.run_rpkic("load_prefixes", fn)
-
-    def dump_roas(self):
-        """
-        Write ROA CSV file.
-        """
-
-        fn = "%s.roas.csv" % d.name
-        if not args.skip_config:
-            with self.csvout(fn) as f:
-                for g1, r in enumerate(self.roa_requests):
-                    f.writerows((p, r.asn, "G%08d%08d" % (g1, g2))
-                                for g2, p in enumerate((r.v4 + r.v6 if r.v4 and r.v6 else r.v4 or r.v6 or ())))
-        if not args.stop_after_config:
-            self.run_rpkic("load_roa_requests", fn)
-
-    def dump_ghostbusters(self):
-        """
-        Write Ghostbusters vCard file.
-        """
-
-        if self.ghostbusters:
-            fn = "%s.ghostbusters.vcard" % d.name
-            if not args.skip_config:
-                path = self.path(fn)
-                print "Writing", path
-                with open(path, "w") as f:
-                    f.write("\n".join(self.ghostbusters))
-            if not args.stop_after_config:
-                self.run_rpkic("load_ghostbuster_requests", fn)
-
-    def dump_router_certificates(self):
-        """
-        Write EE certificates (router certificates, etc).
-        """
-
-        if self.router_certs:
-            fn = "%s.routercerts.xml" % d.name
-            if not args.skip_config:
-                path = self.path(fn)
-                print "Writing", path
-                xmlns = rpki.relaxng.router_certificate.xmlns
-                xml = lxml.etree.Element(xmlns + "router_certificate_requests",
-                                         version = rpki.relaxng.router_certificate.version,
-                                         nsmap = rpki.relaxng.router_certificate.nsmap)
-                for r in self.router_certs:
-                    x = lxml.etree.SubElement(xml, xmlns + "router_certificate_request",
-                                              router_id   = str(r.router_id),
-                                              asn         = str(r.asn),
-                                              valid_until = str(self.resources.valid_until))
-                    x.text = r.pkcs10.get_Base64()
-                rpki.relaxng.router_certificate.assertValid(xml)
-                lxml.etree.ElementTree(xml).write(path, pretty_print = True)
-            if not args.stop_after_config:
-                self.run_rpkic("add_router_certificate_request", fn)
-            if not args.skip_config and args.store_router_private_keys:
-                path = self.path("%s.routercerts.keys" % d.name)
-                print "Writing", path
-                with open(path, "w") as f:
-                    for r in self.router_certs:
-                        f.write(r.keypair.get_PEM())
-
-    @property
-    def pubd(self):
-        """
-        Walk up tree until we find somebody who runs pubd.
-        """
-
-        s = self
-        while not s.runs_pubd:
-            s = s.parent
-        return s
-
-    @property
-    def client_handle(self):
-        """
-        Work out what pubd configure_publication_client will call us.
-        """
-
-        path = []
-        s = self
-        if not args.flat_publication:
-            while not s.runs_pubd:
-                path.append(s)
-                s = s.parent
-        path.append(s)
-        return ".".join(i.name for i in reversed(path))
-
-    @property
-    def host(self):
-        return self.hosted_by or self
-
-    def dump_conf(self):
-        """
-        Write configuration file for OpenSSL and RPKI tools.
-        """
-
-        r = dict(
-            handle                            = self.name,
-            run_rpkid                         = str(not self.is_hosted),
-            run_pubd                          = str(self.runs_pubd),
-            run_rootd                         = str(self.is_root),
-            rpkid_server_host                 = "localhost",
-            rpkid_server_port                 = str(self.rpkid_port),
-            irdbd_server_host                 = "localhost",
-            irdbd_server_port                 = str(self.irdbd_port),
-            rootd_server_port                 = str(self.rootd_port),
-            pubd_server_host                  = "localhost",
-            pubd_server_port                  = str(self.pubd.pubd_port),
-            publication_rsync_server          = "localhost:%s" % self.pubd.rsync_port,
-            publication_rrdp_base_uri         = "https://localhost:%s/" % self.pubd.rrdp_port,
-            bpki_servers_directory            = self.path(),
-            publication_base_directory        = self.path("publication.rsync"),
-            rrdp_publication_base_directory   = self.path("publication.rrdp"),
-            shared_sql_engine                 = args.sql_engine,
-            shared_sql_password               = "fnord",
-            irdbd_sql_username                = "irdb",
-            rpkid_sql_username                = "rpki",
-            pubd_sql_username                 = "pubd")
-
-        if args.sql_engine == "sqlite3":
-            r.update(
-                irdbd_sql_database            = self.path("irdb.sqlite3"),
-                rpkid_sql_database            = self.path("rpkidb.sqlite3"),
-                pubd_sql_database             = self.path("pubdb.sqlite3"))
-        else:
-            r.update(
-                irdbd_sql_database            = "irdb%d" % self.engine,
-                rpkid_sql_database            = "rpki%d" % self.engine,
-                pubd_sql_database             = "pubd%d" % self.engine)
-
-        fn = self.path("rpki.conf")
-
-        cmd = [sys.executable, prog_rpki_confgen,
-               "--read-xml", prog_rpki_confgen + ".xml",
-               "--autoconf",
-               "--set", "rootd::rpki_key_dir=${myrpki::bpki_servers_directory}"]
-        for k, v in r.iteritems():
-            cmd.extend(("--set", "myrpki::{}={}".format(k, v)))
-        cmd.extend(("--write-conf", fn))
-
-        print "Writing", fn
-        subprocess.check_call(cmd)
-
-    def dump_rsyncd(self):
-        """
-        Write rsyncd configuration file.
-        """
-
-        if self.runs_pubd:
-            with open(self.path("rsyncd.conf"), "w") as f:
-                print "Writing", f.name
-                f.writelines(s + "\n" for s in
-                             ("# Automatically generated, do not edit",
-                              "port         = %d"           % self.rsync_port,
-                              "address      = localhost",
-                              "[rpki]",
-                              "log file     = rsyncd.log",
-                              "read only    = yes",
-                              "use chroot   = no",
-                              "path         = %s"           % self.path("publication.rsync"),
-                              "comment      = RPKI test",
-                              "[root]",
-                              "log file     = rsyncd_root.log",
-                              "read only    = yes",
-                              "use chroot   = no",
-                              "path         = %s"           % self.path("publication.root"),
-                              "comment      = RPKI test root"))
-
-    def dump_httpsd(self):
-        """
-        Write certificates for internal RRDP httpsd.
-        """
-
-        # For the moment we create a new TA for each httpsd server
-        # instance, which will be a mess if the RRDP client wants to
-        # verify them.  At the moment, running RRDP over HTTPS is more
-        # of a political statement than a technical requirement
-        # derived from the underlying security model, so we defer
-        # shaving that yak for another day.  Likewise, we defer
-        # deciding whether we really only wanted one TA/EE pair for an
-        # entire yamltest run, or perhaps a single TA and multiple EEs
-        # (all with the same name!), or ....
-        #
-        # If and when we ever deal with this, we might also see about
-        # getting the Django test GUI server to run over TLS.  Then
-        # again, since we have no sane way of telling the user's web
-        # browser about our TA, this pretty much guarantees a lot of
-        # tedious browser exception pop-ups every time.  Feh.
-
-        if self.runs_pubd:
-            print "Creating certificates for %s RRDP HTTPS server" % self.name
-
-            ca_key = rpki.x509.RSA.generate(quiet = True)
-            ee_key = rpki.x509.RSA.generate(quiet = True)
-            ca_dn  = rpki.x509.X501DN.from_cn("%s RRDP HTTPS trust anchor" % self.name)
-            ee_dn  = rpki.x509.X501DN.from_cn("localhost")
-            notAfter  = rpki.sundial.now() + rpki.sundial.timedelta(days = 365)
-
-            ca_cer = rpki.x509.X509.bpki_self_certify(
-                keypair      = ca_key,
-                subject_name = ca_dn,
-                serial       = 1,
-                notAfter     = notAfter)
-
-            ee_cer = ca_cer.bpki_certify(
-                keypair      = ca_key,
-                subject_name = ee_dn,
-                subject_key  = ee_key.get_public(),
-                serial       = 2,
-                notAfter     = notAfter,
-                is_ca        = False)
-
-            with open(self.path("httpsd.client.pem"), "w") as f:
-                f.write(ca_cer.get_PEM())
-
-            with open(self.path("httpsd.server.pem"), "w") as f:
-                f.write(ee_key.get_PEM())
-                f.write(ee_cer.get_PEM())
-                f.write(ca_cer.get_PEM())
-
-    @classmethod
-    def next_rpkic_counter(cls):
-        cls.rpkic_counter += 10000
-        return str(cls.rpkic_counter)
-
-    def run_rpkic(self, *argv):
-        """
-        Run rpkic for this entity.
-        """
-
-        cmd = [sys.executable, "-c", "import rpki.rpkic; rpki.rpkic.main()", "-i", self.name]
-        if args.profile:
-            cmd.append("--profile")
-            cmd.append(self.path("rpkic.{!s}.prof".format(rpki.sundial.now())))
-        cmd.extend(str(a) for a in argv if a is not None)
-        print 'Running "rpkic {}"'.format(" ".join(cmd[3:]))
-        env = dict(os.environ,
-                   YAMLTEST_RPKIC_COUNTER = self.next_rpkic_counter(),
-                   RPKI_CONF = self.path("rpki.conf"),
-                   PYTHONPATH = rpki_dir)
-        subprocess.check_call(cmd, cwd = self.host.path(), env = env)
-
-    def syncdb(self):
-        """
-        Run whatever Django ORM commands are necessary to set up the
-        database this week.
-        """
-
-        # Fork a sub-process for each syncdb/migrate run, because it's
-        # easier than figuring out how to change Django settings after
-        # initialization.
-
-        def sync_settings(settings, verbosity = 1):
-
-            if verbosity > 0:
-                print "Running Django setup for", self.name
-
-            pid = os.fork()
-
-            if pid == 0:
-                logging.getLogger().setLevel(logging.WARNING)
-
-                os.environ.update(RPKI_CONF = self.path("rpki.conf"),
-                                  DJANGO_SETTINGS_MODULE = "rpki.django_settings." + settings)
-
-                import django
-                django.setup()
-
-                import django.core.management
-                django.core.management.call_command("migrate", verbosity = verbosity, no_color = True,
-                                                    load_initial_data = False, interactive = False)
-
-                if settings in ("gui", "irdb"):
-                    from django.contrib.auth.models import User
-                    User.objects.create_superuser("root", "root@example.org", "fnord")
-
-                sys.exit(0)
-
-            elif os.waitpid(pid, 0)[1]:
-                raise RuntimeError("Django setup failed for %s %s" % (self.name, settings))
-
-        for settings in ("rpkid", "pubd", "gui"):
-            sync_settings(settings)
-
-    def run_python_daemon(self, prog):
-        """
-        Start a Python daemon and return a subprocess.Popen object
-        representing the running daemon.
-        """
-
-        basename = os.path.splitext(os.path.basename(prog))[0]
-        cmd = [prog, "--foreground", "--log-level", "debug",
-               "--log-file", self.path(basename + ".log")]
-        if args.profile and basename != "rootd":
-            cmd.extend((
-                "--profile",  self.path(basename + ".prof")))
-        env = dict(os.environ, RPKI_CONF = self.path("rpki.conf"))
-        p = subprocess.Popen(cmd, cwd = self.path(), env = env)
-        print "Running %s for %s: pid %d process %r" % (" ".join(cmd), self.name, p.pid, p)
-        return p
-
-    def run_rpkid(self):
-        """
-        Run rpkid.
-        """
-
-        return self.run_python_daemon(prog_rpkid)
-
-    def run_irdbd(self):
-        """
-        Run irdbd.
-        """
-
-        return self.run_python_daemon(prog_irdbd)
-
-    def run_pubd(self):
-        """
-        Run pubd.
-        """
-
-        return self.run_python_daemon(prog_pubd)
-
-    def run_rootd(self):
-        """
-        Run rootd.
-        """
-
-        return self.run_python_daemon(prog_rootd)
-
-    def run_rsyncd(self):
-        """
-        Run rsyncd.
-        """
-
-        p = subprocess.Popen(("rsync", "--daemon", "--no-detach", "--config", "rsyncd.conf"),
-                             cwd = self.path())
-        print "Running rsyncd for %s: pid %d process %r" % (self.name, p.pid, p)
-        return p
-
-    def run_httpsd(self):
-        """
-        Run httpsd (minimal HTTPS server, for RRDP).
-        """
-
-        # Minimal HTTPS server hack from:
-        # https://www.piware.de/2011/01/creating-an-https-server-in-python/
-        # coded as a script so that we can run this using the
-        # subprocess API used by all our other daemon processes.
-
-        if self.runs_pubd:
-            script = textwrap.dedent('''\
-                import BaseHTTPServer, SimpleHTTPServer, ssl
-                httpd = BaseHTTPServer.HTTPServer(("localhost", {port}), SimpleHTTPServer.SimpleHTTPRequestHandler)
-                httpd.socket = ssl.wrap_socket(httpd.socket, server_side = True, certfile = "{pem}")
-                httpd.serve_forever()
-                '''.format(port = self.rrdp_port, pem = self.path("httpsd.server.pem")))
-            p = subprocess.Popen((sys.executable, "-c", script),
-                                 stdout = open(self.path("httpsd.log"), "w"), stderr = subprocess.STDOUT,
-                                 cwd = self.path("publication.rrdp"))
-            print "Running httpsd for %s: pid %d process %r" % (self.name, p.pid, p)
-            return p
-
-    def run_gui(self):
-        """
-        Start an instance of the RPKI GUI under the Django test server and
-        return a subprocess.Popen object representing the running daemon.
-        """
-
-        env = dict(os.environ,
-                   RPKI_CONF = self.path("rpki.conf"),
-                   DJANGO_SETTINGS_MODULE = "rpki.django_settings.gui",
-                   RPKI_DJANGO_DEBUG = "yes",
-                   LANG = "en_US.UTF-8",
-                   ALLOW_PLAIN_HTTP_FOR_TESTING = "I solemnly swear that I am not running this in production")
-
-        if False:
-            # This ought to work, doesn't.  Looks like some kind of Django argv hairball.
-            cmd = (sys.executable, "-c", textwrap.dedent('''\
-                import django
-                django.setup()
-                import django.core.management
-                django.core.management.call_command("runserver", "{port}")
-                '''.format(port = 8000 + self.engine)))
-        else:
-            cmd = ("django-admin", "runserver", str(8000 + self.engine))
-
-        p = subprocess.Popen(cmd, cwd = self.path(), env = env,
-                             stdout = open(self.path("gui.log"), "w"), stderr = subprocess.STDOUT)
-        print "Running GUI for %s: pid %d process %r" % (self.name, p.pid, p)
-        return p
-
-
-def create_root_certificate(db_root):
-
-    print "Creating rootd RPKI root certificate"
-
-    root_resources = rpki.resource_set.resource_bag(
-        asn = rpki.resource_set.resource_set_as("0-4294967295"),
-        v4  = rpki.resource_set.resource_set_ipv4("0.0.0.0/0"),
-        v6  = rpki.resource_set.resource_set_ipv6("::/0"))
-
-    root_key = rpki.x509.RSA.generate(quiet = True)
-
-    rsync_uri = "rsync://localhost:%d/rpki/%s-root/root" % (db_root.pubd.rsync_port, db_root.name)
-
-    https_uri = "https://localhost:%s/" % db.root.pubd.rrdp_port
-
-    root_sia = (rsync_uri + "/", rsync_uri + "/root.mft", None, https_uri + "notify.xml")
-
-    root_cert = rpki.x509.X509.self_certify(
-        keypair     = root_key,
-        subject_key = root_key.get_public(),
-        serial      = 1,
-        sia         = root_sia,
-        notAfter    = rpki.sundial.now() + rpki.sundial.timedelta(days = 365),
-        resources   = root_resources)
-
-    with open(db_root.path("root.cer"), "wb") as f:
-        f.write(root_cert.get_DER())
-
-    with open(db_root.path("root.key"), "wb") as f:
-        f.write(root_key.get_DER())
-
-    os.link(db_root.path("root.cer"),
-            db_root.path("publication.rrdp", "root.cer"))
-
-    with open(os.path.join(test_dir, "root.tal"), "w") as f:
-        f.write(rsync_uri + ".cer\n")
-        f.write(https_uri + "root.cer\n")
-        f.write(root_key.get_public().get_Base64())
-=======
     """
     Construct normalized pathnames.
     """
@@ -1547,7 +787,6 @@
         print "Linking", root_cer
         print "to     ", fn
         os.link(root_cer, fn)
->>>>>>> b3ae5c98
 
 
 logger = logging.getLogger(__name__)
@@ -1595,10 +834,11 @@
         with open(args.pidfile, "w") as f:
             print "Writing pidfile", f.name
             f.write("%s\n" % os.getpid())
-<<<<<<< HEAD
-
-    rpki.log.init("yamltest", argparse.Namespace(log_level   = logging.DEBUG,
-                                                 log_handler = lambda: logging.StreamHandler(sys.stdout)))
+
+    log_handler = logging.StreamHandler(sys.stdout)
+    log_handler.setFormatter(rpki.config.Formatter("yamltest", log_handler, logging.DEBUG))
+    logging.getLogger().addHandler(log_handler)
+    logging.getLogger().setLevel(logging.DEBUG)
 
     allocation.base_port = args.base_port
 
@@ -1650,70 +890,7 @@
         for d in db:
             d.run_rpkic("create_identity", d.name)
 
-        # Create RPKI root certificate.
-
-        create_root_certificate(db.root)
-
-        # Set up rootd.
-=======
-
-    log_handler = logging.StreamHandler(sys.stdout)
-    log_handler.setFormatter(rpki.config.Formatter("yamltest", log_handler, logging.DEBUG))
-    logging.getLogger().addHandler(log_handler)
-    logging.getLogger().setLevel(logging.DEBUG)
-
-    allocation.base_port = args.base_port
-
-    # Start clean, maybe
-
-    if not args.skip_config:
-        for root, dirs, files in os.walk(test_dir, topdown = False):
-            for fn in files:
-                os.unlink(os.path.join(root, fn))
-            for d in dirs:
-                os.rmdir(os.path.join(root, d))
-
-    # Read first YAML doc in file and process as compact description of
-    # test layout and resource allocations.  Ignore subsequent YAML docs,
-    # they're for smoketest.py, not this script.
-
-    db = allocation_db(yaml.safe_load_all(args.yaml_file).next())
-
-    # Show what we loaded
-
-    #db.dump()
-
-    if args.skip_config:
-
-        print "Skipping pre-daemon configuration, assuming you already did that"
-
-    else:
-
-        # Set up each entity in our test, create publication directories,
-        # and initialize server BPKI.
-
-        for d in db:
-            if not d.is_hosted:
-                print "Initializing", d.name
-                os.makedirs(d.path())
-                d.dump_conf()
-                if d.runs_pubd:
-                    os.makedirs(d.path("publication.rsync"))
-                    os.makedirs(d.path("publication.rrdp"))
-                    d.dump_rsyncd()
-                    d.dump_httpsd()
-                d.syncdb()
-                d.run_rpkic("initialize_server_bpki")
-                print
-
-        # Initialize resource holding BPKI and generate self-descriptor
-        # for each entity.
-
-        for d in db:
-            d.run_rpkic("create_identity", d.name)
-
         # Set up root
->>>>>>> b3ae5c98
 
         db.root.run_rpkic("configure_root")
 
@@ -1732,11 +909,6 @@
             if not d.is_hosted:
                 print
                 print "Running daemons for", d.name
-<<<<<<< HEAD
-                if d.is_root:
-                    progs.append(d.run_rootd())
-=======
->>>>>>> b3ae5c98
                 progs.append(d.run_irdbd())
                 progs.append(d.run_rpkid())
                 if d.runs_pubd:
@@ -1761,10 +933,6 @@
         else:
 
             for d in db:
-<<<<<<< HEAD
-
-=======
->>>>>>> b3ae5c98
                 print
                 print "Configuring", d.name
                 print
@@ -1816,11 +984,8 @@
                 d.dump_ghostbusters()
                 d.dump_router_certificates()
 
-<<<<<<< HEAD
-=======
         db.root.extract_root_cert_and_tal()
 
->>>>>>> b3ae5c98
         if args.run_gui:
             print
             print 'GUI user "root", password "fnord"'
