--- conflicted
+++ resolved
@@ -269,7 +269,6 @@
         print __doc__.strip()
         print
     print "Usage:"
-<<<<<<< HEAD
     print
     print "# Top-level options:"
     print usage_fill(*["--" + x for x in top_opts])
@@ -277,15 +276,6 @@
     print "# left-right protocol:"
     left_right_msg.usage()
     print
-=======
-    print
-    print "# Top-level options:"
-    print usage_fill(*["--" + x for x in top_opts])
-    print
-    print "# left-right protocol:"
-    left_right_msg.usage()
-    print
->>>>>>> b3ae5c98
     print "# publication protocol:"
     publication_msg.usage()
     sys.exit(code)
