#!/usr/bin/env python

<<<<<<< HEAD
=======
# Copyright (C) 2015-2016  Parsons Government Services ("PARSONS")
# Portions copyright (C) 2013-2014  Dragon Research Labs ("DRL")
# Portions copyright (C) 2009-2012  Internet Systems Consortium ("ISC")
#
# Permission to use, copy, modify, and distribute this software for any
# purpose with or without fee is hereby granted, provided that the above
# copyright notices and this permission notice appear in all copies.
#
# THE SOFTWARE IS PROVIDED "AS IS" AND PARSONS, DRL, AND ISC DISCLAIM
# ALL WARRANTIES WITH REGARD TO THIS SOFTWARE INCLUDING ALL IMPLIED
# WARRANTIES OF MERCHANTABILITY AND FITNESS.  IN NO EVENT SHALL
# PARSONS, DRL, OR ISC BE LIABLE FOR ANY SPECIAL, DIRECT, INDIRECT, OR
# CONSEQUENTIAL DAMAGES OR ANY DAMAGES WHATSOEVER RESULTING FROM LOSS
# OF USE, DATA OR PROFITS, WHETHER IN AN ACTION OF CONTRACT,
# NEGLIGENCE OR OTHER TORTIOUS ACTION, ARISING OUT OF OR IN CONNECTION
# WITH THE USE OR PERFORMANCE OF THIS SOFTWARE.

>>>>>>> b3ae5c98
# Using a Python script to run sudo to run a Python script is a bit
# silly, but it lets us use rpki.autoconf to locate sudo, lets us
# avoid needing a custom setuid wrapper, lets us avoid another pass
# through the adventures of shell quoting and tokenization, and
# generally is just a lot simpler to implement correctly.
#
# OK, it's probably a few milliseconds slower.  Big deal.

if __name__ == "__main__":

    import os
    import pwd
    import sys
    import rpki.autoconf

    argv = [sys.executable, os.path.abspath(sys.argv[0])]
    argv.extend(sys.argv[1:])

    already_ran_sudo = os.getenv("SUDO_COMMAND") == " ".join(argv)

    euid = os.geteuid()

    try:
        puid = pwd.getpwnam(rpki.autoconf.RPKI_USER).pw_uid
    except KeyError:
        puid = None
        print "Warning: User \"{}\" not found, not dropping privileges".format(rpki.autoconf.RPKI_USER)

    if puid is not None and already_ran_sudo:
        try:
            os.setgid(  int(os.environ["SUDO_GID"]))
            os.setreuid(int(os.environ["SUDO_UID"]), puid)
        except OSError as e:
            sys.exit("Couldn't drop privs to user {}: {!s}".format(rpki.autoconf.RPKI_USER, e))

    if already_ran_sudo or puid in (None, euid):
        import rpki.rpkic
        rpki.rpkic.main()

    else:
        try:
            argv.insert(0, rpki.autoconf.SUDO)
            os.execv(argv[0], argv)
            sys.exit("rpkic startup failure, no exception so don't know why, sorry")
        except Exception as e:
            sys.exit("Couldn't exec sudo python rpkic: {!s}".format(e))<|MERGE_RESOLUTION|>--- conflicted
+++ resolved
@@ -1,7 +1,5 @@
 #!/usr/bin/env python
 
-<<<<<<< HEAD
-=======
 # Copyright (C) 2015-2016  Parsons Government Services ("PARSONS")
 # Portions copyright (C) 2013-2014  Dragon Research Labs ("DRL")
 # Portions copyright (C) 2009-2012  Internet Systems Consortium ("ISC")
@@ -19,7 +17,6 @@
 # NEGLIGENCE OR OTHER TORTIOUS ACTION, ARISING OUT OF OR IN CONNECTION
 # WITH THE USE OR PERFORMANCE OF THIS SOFTWARE.
 
->>>>>>> b3ae5c98
 # Using a Python script to run sudo to run a Python script is a bit
 # silly, but it lets us use rpki.autoconf to locate sudo, lets us
 # avoid needing a custom setuid wrapper, lets us avoid another pass
